--- conflicted
+++ resolved
@@ -22,16 +22,10 @@
    "source": [
     "from plctestbench.settings import *\n",
     "from plctestbench.plc_testbench import PLCTestbench\n",
-<<<<<<< HEAD
-    "from plctestbench.loss_simulator import BinomialPLS, GilbertElliotPLS\n",
+    "from plctestbench.loss_simulator import BinomialPLS, GilbertElliotPLS, MetronomePLS\n",
     "from plctestbench.plc_algorithm import AdvancedPLC, ZerosPLC, LastPacketPLC, LowCostPLC, BurgPLC, ExternalPLC\n",
     "from plctestbench.output_analyser import MSECalculator, MAECalculator, PEAQCalculator, PerceptualCalculator\n",
     "\n",
-=======
-    "from plctestbench.loss_simulator import BinomialPLS, GilbertElliotPLS, MetronomePLS\n",
-    "from plctestbench.plc_algorithm import ZerosPLC, LastPacketPLC, LowCostPLC, BurgPLC, ExternalPLC\n",
-    "from plctestbench.output_analyser import MSECalculator, MAECalculator, PEAQCalculator\n",
->>>>>>> 82e97341
     "from plctestbench.worker import OriginalAudio\n",
     "\n",
     "testbench_settings = {\n",
