--- conflicted
+++ resolved
@@ -11,19 +11,11 @@
     initialising the testing components and running the testbench.
     '''
 
-<<<<<<< HEAD
     def __init__(self, original_audio_tracks: list = None,
                  packet_loss_simulators: list = None,
                  plc_algorithms: list = None,
                  output_analysers: list = None,
                  testbench_settings: dict = None,
-=======
-    def __init__(self, original_audio_tracks: list,
-                 packet_loss_simulators: list,
-                 plc_algorithms: list,
-                 output_analysers: list,
-                 testbench_settings: dict,
->>>>>>> 76dde393
                  user: dict = None,
                  run_id: int = None):
         '''
