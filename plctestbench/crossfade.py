import numpy as np
<<<<<<< HEAD
from plctestbench.settings import Settings, CrossfadeFunction, CrossfadeType
=======
from plctestbench.settings import Settings, MultibandSettings, CrossfadeFunction, CrossfadeType
>>>>>>> 67b0880b
from .filters import LinkwitzRileyCrossover
from .utils import recursive_split_audio
from .settings import CrossfadeFunction, CrossfadeType

def power_crossfade(settings: Settings) -> np.array:
    return np.array([x ** settings.get("exponent") for x in np.linspace(0, 1, settings.length_in_samples)])

def sinusoidal_crossfade(settings: Settings) -> np.array:
    return np.sin(np.linspace(0, np.pi/2, settings.length_in_samples))

class Crossfade(object):
    def __init__(self, settings: Settings, crossfade_settings: Settings) -> None:
        self.settings = settings
        self.crossfade_settings = crossfade_settings
        self.fs = settings.get("fs")
        self.length = self.crossfade_settings.get("length")
        self.crossfade_settings.length_in_samples = round(self.length * self.fs * 0.001)
        self._ongoing = False
        self.idx = 0
        
        self.function = self.crossfade_settings.get("function")
        if self.function == CrossfadeFunction.power:
            self.crossfade_buffer_a = power_crossfade(self.crossfade_settings)
        elif self.function == CrossfadeFunction.sinusoidal:
            self.crossfade_buffer_a = sinusoidal_crossfade(self.crossfade_settings)

<<<<<<< HEAD
        self.type = crossfade_settings.get("type")
=======
        self.type = self.crossfade_settings.get("type")
>>>>>>> 67b0880b
        if self.type == CrossfadeType.power:
            self.crossfade_buffer_b = (1 - self.crossfade_buffer_a ** 2) ** 1/2
        elif self.type == CrossfadeType.amplitude:
            self.crossfade_buffer_b = 1 - self.crossfade_buffer_a

    def __call__(self, prediction: np.ndarray, buffer: np.ndarray = None) -> np.ndarray:
        '''
        '''
        # One-pad the crossfade_buffer_a to match the length of the buffer in case it is shorter
        if self._ongoing:
            if np.shape(self.crossfade_buffer_a)[0] - self.idx < np.shape(prediction)[0]:
                self.crossfade_buffer_a = np.pad(self.crossfade_buffer_a, (1, len(prediction) - (len(self.crossfade_buffer_a) - self.idx)), 'constant')
                self.crossfade_buffer_b = np.pad(self.crossfade_buffer_b, (0, len(prediction) - (len(self.crossfade_buffer_b) - self.idx)), 'constant')
            if buffer is None:
                buffer = np.zeros_like(prediction)
            for idx in range(len(prediction)):
                output_buffer = prediction[idx] * self.crossfade_buffer_b[self.idx] + buffer[idx] * self.crossfade_buffer_a[self.idx]
                self.idx += 1
        else:
            output_buffer = buffer
        return output_buffer

    def start(self) -> None:
        self._ongoing = True
        self.idx = 0

    def ongoing(self) -> bool:
        if self.idx >= len(self.crossfade_buffer_a):
            self._ongoing = False
        return self._ongoing

class MultibandCrossfade(object):
    def __init__(self, settings: Settings, crossfade_settings: list) -> None:
        self.settings = settings
<<<<<<< HEAD
        self.crossfade_settings = crossfade_settings
        self.frequencies = self.settings.get("crossfade_frequencies")
=======
        self.multiband_settings = MultibandSettings(self.settings.get("frequencies"), self.settings.get("order"))
        self.crossfade_settings = crossfade_settings
        self.frequencies = self.settings.get("frequencies")
>>>>>>> 67b0880b
        assert len(self.frequencies) + 1 == len(self.crossfade_settings), "Number of bands and number of crossfade settings do not match"
        self.crossover_order = self.settings.get("crossover_order")
        self.fs = self.settings.get("fs")
        self.crossovers = [LinkwitzRileyCrossover(self.crossover_order, freq, self.settings.get("fs")) for freq in self.frequencies]
        self.crossfades = [Crossfade(self.settings, xfade_settings) for xfade_settings in self.crossfade_settings]

    def __call__(self, prediction: np.ndarray, buffer: np.ndarray = None) -> np.ndarray:
        '''
        '''
        if buffer is None:
            buffer = np.zeros_like(prediction)
        prediction_bands = recursive_split_audio(prediction, self.crossovers)
        buffer_bands = recursive_split_audio(buffer, self.crossovers)
        output_bands = []
        for pred, buff, xfade in zip(prediction_bands, buffer_bands, self.crossfades):
            output_bands.append(xfade(pred, buff))
        output = np.sum(output_bands, axis=0)
        return output
    
    def start(self) -> None:
        for xfade in self.crossfades:
            xfade.start()
        
    def ongoing(self) -> bool:
        return any([xfade.ongoing() for xfade in self.crossfades])<|MERGE_RESOLUTION|>--- conflicted
+++ resolved
@@ -1,9 +1,5 @@
 import numpy as np
-<<<<<<< HEAD
 from plctestbench.settings import Settings, CrossfadeFunction, CrossfadeType
-=======
-from plctestbench.settings import Settings, MultibandSettings, CrossfadeFunction, CrossfadeType
->>>>>>> 67b0880b
 from .filters import LinkwitzRileyCrossover
 from .utils import recursive_split_audio
 from .settings import CrossfadeFunction, CrossfadeType
@@ -30,11 +26,7 @@
         elif self.function == CrossfadeFunction.sinusoidal:
             self.crossfade_buffer_a = sinusoidal_crossfade(self.crossfade_settings)
 
-<<<<<<< HEAD
-        self.type = crossfade_settings.get("type")
-=======
         self.type = self.crossfade_settings.get("type")
->>>>>>> 67b0880b
         if self.type == CrossfadeType.power:
             self.crossfade_buffer_b = (1 - self.crossfade_buffer_a ** 2) ** 1/2
         elif self.type == CrossfadeType.amplitude:
@@ -69,14 +61,8 @@
 class MultibandCrossfade(object):
     def __init__(self, settings: Settings, crossfade_settings: list) -> None:
         self.settings = settings
-<<<<<<< HEAD
         self.crossfade_settings = crossfade_settings
         self.frequencies = self.settings.get("crossfade_frequencies")
-=======
-        self.multiband_settings = MultibandSettings(self.settings.get("frequencies"), self.settings.get("order"))
-        self.crossfade_settings = crossfade_settings
-        self.frequencies = self.settings.get("frequencies")
->>>>>>> 67b0880b
         assert len(self.frequencies) + 1 == len(self.crossfade_settings), "Number of bands and number of crossfade settings do not match"
         self.crossover_order = self.settings.get("crossover_order")
         self.fs = self.settings.get("fs")
