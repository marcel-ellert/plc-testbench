from enum import Enum
<<<<<<< HEAD
=======
from typing import List
>>>>>>> 5f722894
from typing_inspect import get_parameters
from inspect import isclass
from typing import List

from plctestbench.utils import compute_hash, get_class

class Settings(object):

    def __init__(self, settings: dict=None) -> None:
        self.settings = {} if settings is None else self.from_dict(settings)

    def from_dict(self, settings_dict):
        '''
        This method is used to convert a dictionary back to settings.
        '''
        def reconstruct_values(key, value):
            special_chars = list(filter(lambda x: x in ['-', '~', '&', '$', '#'], list(str(key))))
            last_special_char = special_chars[-1] if len(special_chars) > 0 else None
            if last_special_char == '-':
                key, class_name = key.split('-')
                new_value = value
                clazz = get_class(class_name)
                if Settings in clazz.__mro__:
                    new_value = clazz()
                    new_value.settings = self.from_dict(value)
                else:
                    new_value = get_class(class_name)(value)
                return key, new_value
            elif last_special_char == '~':
                key, idx = key.split('~')
                return key, [value]
            elif last_special_char == '&':
                key, idx = key.split('&')
                return key, (value)
            elif last_special_char == '$':
                key, subkey = key.split('$')
                return key, {subkey: value}
            elif last_special_char == '#':
                key = key.rstrip('#')
                return key, globals()[value]
            else:
                return key, value

        new_settings = {}
        for key, value in settings_dict.items():
            new_key, new_value = reconstruct_values(key, value)
            if new_key in new_settings and isinstance(new_settings[new_key], list):
                new_settings[new_key] += new_value
            elif new_key in new_settings and isinstance(new_settings[new_key], tuple):
                new_settings[new_key] = new_settings[new_key] + (new_value,)
            elif new_key in new_settings and isinstance(new_settings[new_key], dict):
                new_settings[new_key].update(new_value)
            else:
                new_settings[new_key] = new_value

        return new_settings

    def set_progress_monitor(self, progress_monitor):
        '''
        This method is used to set the progress monitor.

            Input:
                progress_monitor:   the progress monitor to be used.
        '''
        self.progress_monitor = progress_monitor

    def get_progress_monitor(self):
        '''
        This method is used to get the progress monitor.
        '''
        return self.progress_monitor

    def inherit_from(self, parent_settings):
        '''
        This method is used to inherit the settings from the parent node.

            Input:
                parent_settings:    the parent Settings object.
        '''
        for key, value in parent_settings.get_all().items():
            if key != self:
                self.add(key, value)

        # Save parent hash to use in __hash__ method
        self.parent = str(hash(parent_settings))

        # Save progress_monitor
        self.set_progress_monitor(parent_settings.get_progress_monitor())

    def add(self, key, value):
        '''
        This method is used to add a setting.

            Input:
                key:    the key of the setting to be added.
                value:  the value of the setting to be added.
        '''
        if key in self.settings:
            raise KeyError(f"The key {key} is already present in the settings.")

        self.settings[key] = value

    def get(self, key):
        '''
        This method is used to retrieve the value of a setting.

            Input:
                key:    the key of the setting to be retrieved.
        '''
        if key not in self.settings:
            raise KeyError(f"The key {key} is not present in the settings.")

        return self.settings[key]

    def get_all(self):
        '''
        This method is used to retrieve all the settings.
        '''
        return self.settings

    def to_dict(self):
        '''
        This method is used to convert the settings to a dictionary.
        ''' 
        def parse_values(key, value, to_delete: list = [], to_add: dict = {}):
            if isinstance(value, Settings):
                to_add[key + '-' + value.__class__.__name__] = value.to_dict()
                to_delete.append(key)
            if isinstance(value, Enum):
                to_add[key + '-' + value.__class__.__name__] = value.name
                to_delete.append(key)
            if isinstance(value, list):
                for idx, item in enumerate(value):
                    _, new_dict_entry = parse_values(key + '~' + str(idx), item, [], {})
                    if len(new_dict_entry) > 0:
                        to_add.update(new_dict_entry)
                if len(value) > 0:
                    to_delete.append(key)
            if isinstance(value, tuple):
                for idx, item in enumerate(value):
                    _, new_dict_entry = parse_values(key + '&' + str(idx), item, [], {})
                    if len(new_dict_entry) > 0:
                        to_add.update(new_dict_entry)
                if len(value) > 0:
                    to_delete.append(key)
            if isinstance(value, dict):
                for subkey, subvalue in value.items():
                    _, new_dict_entry = parse_values(key + '$' + subkey, subvalue, [], {})
                    if len(new_dict_entry) > 0:
                        to_add.update(new_dict_entry)
                if len(value.keys()) > 0:
                    to_delete.append(key)
            if isclass(value):
                to_add[key + '#'] = value.__name__
                to_delete.append(key)
            return to_delete, to_add

        to_delete = []
        to_add = {}
        settings_dict = self.settings.copy()
        for key, value in self.settings.items():
            parse_values(key, value, to_delete, to_add)
        for key in to_delete:
            del settings_dict[key]
        settings_dict.update(to_add)
        return settings_dict

    def __hash__(self):
        '''
        This method returns the hash of the settings. It is invariant with respect
        to the order of the keys.
        '''
        string = str(self) + str(self.parent) if hasattr(self, "parent") else str(self)
        return compute_hash(string)

    def __str__(self):
        return self.__repr__()
    
    def __repr__(self):
        '''
        This method returns a string representation of the settings.
        '''
        settings_dict = self.to_dict()
        string = f"{'name'}: {self.__class__.__name__}\n"
        keys = list(settings_dict.keys())
        keys.sort()
        for key in keys:
            string += f"{key}: {settings_dict[key]}\n"
        return string

    def __copy__(self):
        '''
        This method returns a copy of the settings.
        '''
        settings_copy = Settings(self.settings.copy())
        settings_copy.set_progress_monitor(self.get_progress_monitor())
        settings_copy.__class__ = self.__class__
        return settings_copy

class OriginalAudioSettings(Settings):

    def __init__(self, filename: str):
        '''
        This class containes the global settings.

            Input:
                fs:             sampling frequency of the track.
        '''
        super().__init__()
        self.settings["filename"] = filename

    def set_fs(self, fs):
        self.settings["fs"] = fs


class BinomialPLSSettings(Settings):

    def __init__(self, seed: int = 1,
                       packet_size: int = 32,
                       per: float = 0.0001):
        '''
        This class containes the settings for the BinomialPLS class.

            Input:
                seed:           the value used as seed for random generator functions
                per:            Probability of Error ratio.
        '''
        super().__init__()
        self.settings["seed"] = seed
        self.settings["packet_size"] = packet_size
        self.settings["per"] = per

class GilbertElliotPLSSettings(Settings):

    def __init__(self, seed: int = 1,
                       packet_size: int = 32,
                       p: float = 0.001,
                       r: float = 0.05,
                       h: float = 0.5,
                       k: float = 0.99999900):
        '''
        This class containes the settings for the GilbertElliotPLS class.

            Input:
                seed:           the value used as seed for random generator functions
                p:              p parameter of the Gilbert-Elliot model.
                r:              r parameter of the Gilbert-Elliot model.
                h:              h parameter of the Gilbert-Elliot model.
                k:              k parameter of the Gilbert-Elliot model.
        '''
        super().__init__()
        self.settings["seed"] = seed
        self.settings["packet_size"] = packet_size
        self.settings["p"] = p
        self.settings["r"] = r
        self.settings["h"] = h
        self.settings["k"] = k

class StereoImageType(Enum):
    dual_mono = "dual_mono"
    mid_side = "mid_side"

<<<<<<< HEAD
=======
class AdvancedPLCSettings(Settings):

    def __init__(self, settings: "dict[str, list[Settings]]",
                       frequencies: "dict[str, list[int]]" = {},
                       order: int = 4,
                       stereo_image_processing: StereoImageType = StereoImageType.dual_mono,
                       channel_link: bool = True):
        '''
        This class containes the settings for the AdvancedPLC class.

            Input:
                band_settings:              list of settings for each frequency band.
                frequencies:                list of frequencies used for the crossover (Full band or L/Mid).
                frequencies_b:              list of frequencies used for the crossover (R/Side if unlinked).
                order:                      order of the crossover.
                stereo_image_processing:    type of stereo image processing.
                channel_link:               flag for channel link.
        '''
        keys = set(settings.keys())
        assert keys == {'linked'} or keys == {'left', 'right'} or keys == {'mid', 'side'}, "The settings must be either linked, left/right or mid/side."
        freq_keys = set(frequencies.keys())
        assert keys == freq_keys or len(freq_keys) == 0, "If present, the frequencies must be either linked, left/right or mid/side."
        if len(freq_keys) > 0:
            for key in keys:
                assert len(frequencies[key]) == len(settings[key]) - 1, \
                    f"The number of frequencies for {key} must be one less than the number of settings."

        super().__init__()
        self.settings["settings"] = settings
        self.settings["frequencies"] = frequencies
        self.settings["order"] = order
        self.settings["stereo_image_processing"] = stereo_image_processing
        self.settings["channel_link"] = channel_link

    def set_progress_monitor(self, progress_monitor):
        super().set_progress_monitor(progress_monitor)
        for band_settings in self.settings["settings"].values():
            for _, settings in band_settings:
                settings.set_progress_monitor(self.progress_monitor)

    def inherit_from(self, parent_settings):
        super().inherit_from(parent_settings)
        for band_settings in self.settings["settings"].values():
            for _, settings in band_settings:
                settings.inherit_from(parent_settings)

>>>>>>> 5f722894
class CrossfadeSettings(Settings):

    def __init__(self) -> None:
        super().__init__()

class CrossfadeFunction(Enum):
    power = "power"
    sinusoidal = "sinusoidal"
    
class CrossfadeType(Enum):
    power = "power"
    amplitude = "amplitude"
        
class NoCrossfadeSettings(CrossfadeSettings):

<<<<<<< HEAD
class NoCrossfadeSettings(CrossfadeSettings):

=======
>>>>>>> 5f722894
    def __init__(self):
        '''
        This class containes the settings for the NoCrossfade class.
        '''
        super().__init__()
        self.settings["length"] = 0
        self.settings["function"] = CrossfadeFunction.power
        self.settings["exponent"] = 1.0
        self.settings["type"] = CrossfadeType.power
<<<<<<< HEAD

=======
        
>>>>>>> 5f722894
class ManualCrossfadeSettings(CrossfadeSettings):

    def __init__(self, length: int = 10,
                       function: CrossfadeFunction = CrossfadeFunction.power,
                       type: CrossfadeType = CrossfadeType.power,
                       exponent: float = 1.0):
        '''
        This class containes the settings for the PowerCrossfade class.

            Input:
                length:     length of the crossfade.
                funtion:    function used for the crossfade.
                type:       type of the crossfade.
                exponent:   exponent of the crossfade.
        '''
        super().__init__()
        self.settings["length"] = length
        self.settings["function"] = function
        if function == CrossfadeFunction.power:
            self.settings["exponent"] = exponent
        self.settings["type"] = type

class LinearCrossfadeSettings(CrossfadeSettings):
    
    def __init__(self, length: int = 10, type: CrossfadeType = CrossfadeType.power):
        '''
        This class containes the settings for the LinearCrossfade class.

            Input:
                length:     length of the crossfade.
        '''
        super().__init__()
        self.settings["length"] = length
        self.settings["function"] = CrossfadeFunction.power
        self.settings["exponent"] = 1.0
        self.settings["type"] = type

class QuadraticCrossfadeSettings(CrossfadeSettings):
    
    def __init__(self, length: int = 10, type: CrossfadeType = CrossfadeType.power):
        '''
        This class containes the settings for the QuadraticCrossfade class.

            Input:
                length:     length of the crossfade.
        '''
        super().__init__()
        self.settings["length"] = length
        self.settings["function"] = CrossfadeFunction.power
        self.settings["exponent"] = 2.0
        self.settings["type"] = type

class CubicCrossfadeSettings(CrossfadeSettings):

    def __init__(self, length: int = 10, type: CrossfadeType = CrossfadeType.power):
        '''
        This class containes the settings for the CubicCrossfade class.

            Input:
                length:     length of the crossfade.
        '''
        super().__init__()
        self.settings["length"] = length
        self.settings["function"] = CrossfadeFunction.power
        self.settings["exponent"] = 3.0
        self.settings["type"] = type

class SinusoidalCrossfadeSettings(CrossfadeSettings):

    def __init__(self, length: int = 10, type: CrossfadeType = CrossfadeType.power):
        '''
        This class containes the settings for the SinusoidalCrossfade class.

            Input:
                length:     length of the crossfade.
        '''
        super().__init__()
        self.settings["length"] = length
        self.settings["function"] = CrossfadeFunction.sinusoidal
        self.settings["type"] = type

class PLCSettings(Settings):

    def __init__(self, crossfade: List[CrossfadeSettings] = None,
                       fade_in: List[CrossfadeSettings] = None,
                       crossfade_frequencies: List[int] = None,
                       crossfade_order: int = None) -> None:
        super().__init__()
        crossfade = [crossfade] if not isinstance(crossfade, list) else crossfade
        fade_in = [fade_in] if not isinstance(fade_in, list) else fade_in
        self.settings["crossfade_frequencies"] = crossfade_frequencies if crossfade_frequencies is not None else []
        self.settings["crossfade"] = crossfade if crossfade is not None else [NoCrossfadeSettings() for _ in range(len(self.settings.get("crossfade_frequencies")) + 1)]
        self.settings["fade_in"] = fade_in if fade_in is not None else [NoCrossfadeSettings()]
        self.settings["crossover_order"] =crossfade_order if crossfade_order is not None else 4

class ZerosPLCSettings(PLCSettings):               

    def __init__(sel, crossfade: List[CrossfadeSettings] = None,
                      fade_in: List[CrossfadeSettings] = None,
                      crossfade_frequencies: List[int] = None,
                      crossfade_order: int = None) -> None:
        '''
        This class containes the settings for the ZeroPLC class.
        '''
        super().__init__(crossfade, fade_in, crossfade_frequencies, crossfade_order)

class ClipStrategy(Enum):
    subtract = "subtract"
    clip = "clip"

class LastPacketPLCSettings(PLCSettings):

    def __init__(self, crossfade: List[CrossfadeSettings] = None,
                       fade_in: List[CrossfadeSettings] = None,
                       crossfade_frequencies: List[int] = None,
                       crossfade_order: int = None,
                       mirror_x: bool = False,
                       mirror_y: bool = False,
                       clip_strategy: ClipStrategy = ClipStrategy.subtract):
        '''
        This class containes the settings for the LastPacketPLC class.
        '''
        super().__init__(crossfade, fade_in, crossfade_frequencies, crossfade_order)
        self.settings["mirror_x"] = mirror_x
        self.settings["mirror_y"] = mirror_y
        self.settings["clip_strategy"] = clip_strategy


class LowCostPLCSettings(PLCSettings):

    def __init__(self, crossfade: List[CrossfadeSettings] = None,
                       fade_in: List[CrossfadeSettings] = None,
                       crossfade_frequencies: List[int] = None,
                       crossfade_order: int = None,
                       max_frequency: float = 4800,
                       f_min: int = 80,
                       beta: float = 1,
                       n_m: int = 2,
                       fade_in_length: int = 10,
                       fade_out_length: float = 0.5,
                       extraction_length: int = 2):
        '''
        This class containes the settings for the LowCostPLC class.

            Input:
                max_frequency:  maximum frequency of the tracks.
                f_min:          minimum frequency of the tracks.
                beta:           beta parameter of the LowCostPLC algorithm.
                n_m:            n_m parameter of the LowCostPLC algorithm.
                fade_in_length: fade_in_length parameter of the LowCostPLC algorithm.
                fade_out_length: fade_out_length parameter of the LowCostPLC algorithm.
                extraction_length: extraction_length parameter of the LowCostPLC algorithm.
        '''
        super().__init__(crossfade, fade_in, crossfade_frequencies, crossfade_order)
        self.settings["max_frequency"] = max_frequency
        self.settings["f_min"] = f_min
        self.settings["beta"] = beta
        self.settings["n_m"] = n_m
        self.settings["fade_in_length"] = fade_in_length
        self.settings["fade_out_length"] = fade_out_length
        self.settings["extraction_length"] = extraction_length

class BurgPLCSettings(PLCSettings):

    def __init__(self, crossfade: List[CrossfadeSettings] = None,
                       fade_in: List[CrossfadeSettings] = None,
                       crossfade_frequencies: List[int] = None,
                       crossfade_order: int = None,
                       context_length: int = 100,
                       order: int = 1):
        '''
        This class containes the settings for the BurgPLC class.

            Input:
                context_length: size of the training set.
                order:          order of the Burg algorithm.
        '''
        super().__init__(crossfade, fade_in, crossfade_frequencies, crossfade_order)
        self.settings["context_length"] = context_length
        self.settings["order"] = order

class ExternalPLCSettings(PLCSettings):

    def __init__(self, crossfade: List[CrossfadeSettings] = None,
                       fade_in: List[CrossfadeSettings] = None,
                       crossfade_frequencies: List[int] = None,
                       crossfade_order: int = None):
        '''
        This class containes the settings for the ExternalPLC class.
        '''
        super().__init__(crossfade, fade_in, crossfade_frequencies, crossfade_order)

class DeepLearningPLCSettings(PLCSettings):

    def __init__(self, crossfade: List[CrossfadeSettings] = None,
                       fade_in: List[CrossfadeSettings] = None,
                       crossfade_frequencies: List[int] = None,
                       crossfade_order: int = None,
                       model_path: str = "dl_models/model_bs256_100epochs_0.01_1e-3_1e-7",
                       fs_dl: int = 16000,
                       context_length: int = 8000,
                       hop_size: int = 160,
                       window_length: int = 160*3,
                       lower_edge_hertz: float = 40.0,
                       upper_edge_hertz: float = 7600.0,
                       num_mel_bins: int = 100):
        '''
        This class containes the settings for the DeepLearningPLC class.

            Input:
                model_path:         path to the model used for PLC.
                fs_dl:              sampling frequency of the tracks.
                context_length:     context length of the tracks.
                hop_size:           hop size of the tracks.
                window_length:      window length of the tracks.
                lower_edge_hertz:   lower edge of the tracks.
                upper_edge_hertz:   upper edge of the tracks.
                num_mel_bins:       number of mel bins of the tracks.
        '''
        super().__init__(crossfade, fade_in, crossfade_frequencies, crossfade_order)
        self.settings["model_path"] = model_path
        self.settings["fs_dl"] = fs_dl
        self.settings["context_length"] = context_length
        self.settings["context_length_samples"] = context_length / 1000.0 * self.settings["fs_dl"]
        self.settings["hop_size"] = hop_size
        self.settings["window_length"] = window_length
        self.settings["lower_edge_hertz"] = lower_edge_hertz
        self.settings["upper_edge_hertz"] = upper_edge_hertz
        self.settings["num_mel_bins"] = num_mel_bins

class AdvancedPLCSettings(PLCSettings):

    def __init__(self, settings: "dict[str, list[PLCSettings]]" = {'linked': [LastPacketPLCSettings()]},
                       frequencies: "dict[str, list[int]]" = {'linked': []},
                       order: int = 4,
                       stereo_image_processing: StereoImageType = StereoImageType.dual_mono,
                       channel_link: bool = True):
        '''
        This class containes the settings for the AdvancedPLC class.

            Input:
                band_settings:              list of settings for each frequency band.
                frequencies:                list of frequencies used for the crossover (Full band or L/Mid).
                frequencies_b:              list of frequencies used for the crossover (R/Side if unlinked).
                order:                      order of the crossover.
                stereo_image_processing:    type of stereo image processing.
                channel_link:               flag for channel link.
        '''
        keys = set(settings.keys())
        assert keys == {'linked'} or keys == {'left', 'right'} or keys == {'mid', 'side'}, "The settings must be either linked, left/right or mid/side."
        freq_keys = set(frequencies.keys())
        assert keys == freq_keys or len(freq_keys) == 0, "If present, the frequencies must be either linked, left/right or mid/side."
        if len(freq_keys) > 0:
            for key in keys:
                assert len(frequencies[key]) == len(settings[key]) - 1, \
                    f"The number of frequencies for {key} must be one less than the number of settings."

        Settings.__init__(self)
        self.settings["settings"] = settings
        self.settings["frequencies"] = frequencies
        self.settings["order"] = order
        self.settings["stereo_image_processing"] = stereo_image_processing
        self.settings["channel_link"] = channel_link

    def set_progress_monitor(self, progress_monitor):
        super().set_progress_monitor(progress_monitor)
        for band_settings in self.settings["settings"].values():
            for settings in band_settings:
                settings.set_progress_monitor(self.progress_monitor)

    def inherit_from(self, parent_settings):
        super().inherit_from(parent_settings)
        for band_settings in self.settings["settings"].values():
            for settings in band_settings:
                settings.inherit_from(parent_settings)

class MSECalculatorSettings(Settings):

    def __init__(self,
                 N: int = 1024,
                 amp_scale: float = 1.0,):
        '''
        This class containes the settings for the MSECalculator class.

        Input:
                N:              size of the windows used for computing
                                the output measurements.
                amp_scale:      scale factor for the amplitude of the
                                tracks.
        '''
        super().__init__()
        self.settings["N"] = N
        self.settings["hop"] = N//2
        self.settings["amp_scale"] = amp_scale

class MAECalculatorSettings(Settings):

    def __init__(self,
                 N: int = 1024,
                 amp_scale: float = 1.0,):
        '''
        This class containes the settings for the MAECalculator class.

        Input:
                N:              size of the windows used for computing
                                the output measurements.
                amp_scale:      scale factor for the amplitude of the
                                tracks.
        '''
        super().__init__()
        self.settings["N"] = N
        self.settings["hop"] = N//2
        self.settings["amp_scale"] = amp_scale

class SpectralEnergyCalculatorSettings(Settings):

    def __init__(self,
                 N: int = 1024,
                 amp_scale: float = 1.0,):
        '''
        This class containes the settings for the SpectralEnergyCalculatorSettings class.

        Input:
                N:              size of the windows used for computing
                                the output measurements.
                amp_scale:      scale factor for the amplitude of the
                                tracks.
        '''
        super().__init__()
        self.settings["N"] = N
        self.settings["hop"] = N//2
        self.settings["amp_scale"] = amp_scale

class PEAQMode(Enum):
    basic = "basic"
    advanced = "advanced"

class PEAQCalculatorSettings(Settings):

    def __init__(self, peaq_mode: PEAQMode = PEAQMode.basic):
        '''
        This class containes the settings for the PEAQCalculator class.

            Input:
                peaq_mode:      mode of the PEAQ algorithm.
        '''
        super().__init__()
        self.settings["peaq_mode"] = peaq_mode

class PlotsSettings(Settings):

    def __init__(self, dpi: int = 300,
                       linewidth: float = 0.2,
                       figsize: int = (12, 6)):
        '''
        This class containes the settings for the Plots classes.

            Input:
                figsize:        size of the figures.
        '''
        super().__init__()
        self.settings["dpi"] = dpi
        self.settings["linewidth"] = linewidth
        self.settings["figsize"] = figsize
<|MERGE_RESOLUTION|>--- conflicted
+++ resolved
@@ -1,8 +1,4 @@
 from enum import Enum
-<<<<<<< HEAD
-=======
-from typing import List
->>>>>>> 5f722894
 from typing_inspect import get_parameters
 from inspect import isclass
 from typing import List
@@ -58,7 +54,19 @@
             else:
                 new_settings[new_key] = new_value
 
-        return new_settings
+        return new_settings if new_settings.keys() == settings_dict.keys() else self.from_dict(new_settings)
+
+    # def to_settings(self) -> None:
+    #     for key, value in self.settings.items():
+    #         if '#' in key:
+    #             self.settings[key] = get_class(value)
+    #         if '-' in key:
+    #             key, cls = key.split('-')
+    #             if '~' in key:
+    #                 key, _ = key.split('~')
+    #                 self.settings.setdefault(key, []).append(get_class(cls)(value))
+    #             else:
+    #                 self.settings[key] = get_class(cls)(value)
 
     def set_progress_monitor(self, progress_monitor):
         '''
@@ -139,21 +147,21 @@
                     _, new_dict_entry = parse_values(key + '~' + str(idx), item, [], {})
                     if len(new_dict_entry) > 0:
                         to_add.update(new_dict_entry)
-                if len(value) > 0:
+                if 'new_dict_entry' in locals() and len(new_dict_entry) > 0:
                     to_delete.append(key)
             if isinstance(value, tuple):
                 for idx, item in enumerate(value):
                     _, new_dict_entry = parse_values(key + '&' + str(idx), item, [], {})
                     if len(new_dict_entry) > 0:
                         to_add.update(new_dict_entry)
-                if len(value) > 0:
+                if 'new_dict_entry' in locals() and len(new_dict_entry) > 0:
                     to_delete.append(key)
             if isinstance(value, dict):
                 for subkey, subvalue in value.items():
                     _, new_dict_entry = parse_values(key + '$' + subkey, subvalue, [], {})
                     if len(new_dict_entry) > 0:
                         to_add.update(new_dict_entry)
-                if len(value.keys()) > 0:
+                if 'new_dict_entry' in locals() and len(new_dict_entry) > 0:
                     to_delete.append(key)
             if isclass(value):
                 to_add[key + '#'] = value.__name__
@@ -265,55 +273,6 @@
     dual_mono = "dual_mono"
     mid_side = "mid_side"
 
-<<<<<<< HEAD
-=======
-class AdvancedPLCSettings(Settings):
-
-    def __init__(self, settings: "dict[str, list[Settings]]",
-                       frequencies: "dict[str, list[int]]" = {},
-                       order: int = 4,
-                       stereo_image_processing: StereoImageType = StereoImageType.dual_mono,
-                       channel_link: bool = True):
-        '''
-        This class containes the settings for the AdvancedPLC class.
-
-            Input:
-                band_settings:              list of settings for each frequency band.
-                frequencies:                list of frequencies used for the crossover (Full band or L/Mid).
-                frequencies_b:              list of frequencies used for the crossover (R/Side if unlinked).
-                order:                      order of the crossover.
-                stereo_image_processing:    type of stereo image processing.
-                channel_link:               flag for channel link.
-        '''
-        keys = set(settings.keys())
-        assert keys == {'linked'} or keys == {'left', 'right'} or keys == {'mid', 'side'}, "The settings must be either linked, left/right or mid/side."
-        freq_keys = set(frequencies.keys())
-        assert keys == freq_keys or len(freq_keys) == 0, "If present, the frequencies must be either linked, left/right or mid/side."
-        if len(freq_keys) > 0:
-            for key in keys:
-                assert len(frequencies[key]) == len(settings[key]) - 1, \
-                    f"The number of frequencies for {key} must be one less than the number of settings."
-
-        super().__init__()
-        self.settings["settings"] = settings
-        self.settings["frequencies"] = frequencies
-        self.settings["order"] = order
-        self.settings["stereo_image_processing"] = stereo_image_processing
-        self.settings["channel_link"] = channel_link
-
-    def set_progress_monitor(self, progress_monitor):
-        super().set_progress_monitor(progress_monitor)
-        for band_settings in self.settings["settings"].values():
-            for _, settings in band_settings:
-                settings.set_progress_monitor(self.progress_monitor)
-
-    def inherit_from(self, parent_settings):
-        super().inherit_from(parent_settings)
-        for band_settings in self.settings["settings"].values():
-            for _, settings in band_settings:
-                settings.inherit_from(parent_settings)
-
->>>>>>> 5f722894
 class CrossfadeSettings(Settings):
 
     def __init__(self) -> None:
@@ -326,14 +285,9 @@
 class CrossfadeType(Enum):
     power = "power"
     amplitude = "amplitude"
-        
+
 class NoCrossfadeSettings(CrossfadeSettings):
 
-<<<<<<< HEAD
-class NoCrossfadeSettings(CrossfadeSettings):
-
-=======
->>>>>>> 5f722894
     def __init__(self):
         '''
         This class containes the settings for the NoCrossfade class.
@@ -343,11 +297,7 @@
         self.settings["function"] = CrossfadeFunction.power
         self.settings["exponent"] = 1.0
         self.settings["type"] = CrossfadeType.power
-<<<<<<< HEAD
-
-=======
-        
->>>>>>> 5f722894
+
 class ManualCrossfadeSettings(CrossfadeSettings):
 
     def __init__(self, length: int = 10,
@@ -439,7 +389,7 @@
         crossfade = [crossfade] if not isinstance(crossfade, list) else crossfade
         fade_in = [fade_in] if not isinstance(fade_in, list) else fade_in
         self.settings["crossfade_frequencies"] = crossfade_frequencies if crossfade_frequencies is not None else []
-        self.settings["crossfade"] = crossfade if crossfade is not None else [NoCrossfadeSettings() for _ in range(len(self.settings.get("crossfade_frequencies")) + 1)]
+        self.settings["crossfade"] = [ crossfade[idx] if crossfade is not None and len(crossfade) > idx else NoCrossfadeSettings() for idx in range(len(self.settings.get("crossfade_frequencies")) + 1)]
         self.settings["fade_in"] = fade_in if fade_in is not None else [NoCrossfadeSettings()]
         self.settings["crossover_order"] =crossfade_order if crossfade_order is not None else 4
 
@@ -580,7 +530,7 @@
 
 class AdvancedPLCSettings(PLCSettings):
 
-    def __init__(self, settings: "dict[str, list[PLCSettings]]" = {'linked': [LastPacketPLCSettings()]},
+    def __init__(self, settings: "dict[str, list[PLCSettings]]" = {'linked': [LastPacketPLCSettings(crossfade_frequencies=[3000])]},
                        frequencies: "dict[str, list[int]]" = {'linked': []},
                        order: int = 4,
                        stereo_image_processing: StereoImageType = StereoImageType.dual_mono,
