--- conflicted
+++ resolved
@@ -170,23 +170,15 @@
     def clone(self):
         return deepcopy(self)
     
-<<<<<<< HEAD
-    def __change_setting__(self, name: str, value, change_callback):
-=======
     def __change_setting__(self, name: str, value, change_callback: callable = None):
->>>>>>> 0182e5aa
         if value == self.get(name):
             return self
         
         cloned_settings = self.clone()
         cloned_settings.settings[name] = value
         
-<<<<<<< HEAD
-        change_callback(cloned_settings)
-=======
         if (change_callback and callable(change_callback)):
             change_callback(cloned_settings)
->>>>>>> 0182e5aa
         
         cloned_settings.__validate__()
         return cloned_settings
@@ -412,27 +404,12 @@
         crossfade = [crossfade] if crossfade and not isinstance(crossfade, list) else crossfade
         fade_in = [fade_in] if fade_in and not isinstance(fade_in, list) else fade_in
         self.settings["crossfade_frequencies"] = crossfade_frequencies if crossfade_frequencies is not None else []
-<<<<<<< HEAD
+        self.settings["crossfade"] = [ NoCrossfadeSettings() for _ in range(len(self.get("crossfade_frequencies")) + 1)]
         self.settings["crossfade"] = [ crossfade[idx] if crossfade is not None and len(crossfade) > idx else NoCrossfadeSettings() for idx in range(len(self.get("crossfade_frequencies")) + 1)]
-=======
-        self.settings["crossfade"] = [ NoCrossfadeSettings() for _ in range(len(self.get("crossfade_frequencies")) + 1)]
->>>>>>> 0182e5aa
         self.settings["fade_in"] = fade_in if fade_in is not None else [NoCrossfadeSettings()]
         self.settings["crossover_order"] = crossfade_order if crossfade_order is not None else 4
         
         self.__validate__()
-
-    def __validate__(self):
-        assert len(self.get("crossfade")) == len(self.get("crossfade_frequencies")) + 1, "The number of crossfade settings must be one more than the number of crossfade frequencies."
-    
-    def set_crossfade_frequencies(self, crossfade_frequencies: List[int]) -> Settings:
-        def change_callback(cloned_settings):
-            crossfade_frequencies = cloned_settings.get("crossfade_frequencies")
-            crossfade_bands = cloned_settings.get("crossfade")
-            new_bands_settings = [crossfade_bands[index] if index < len(crossfade_bands) else NoCrossfadeSettings() for index in range(len(crossfade_frequencies) + 1)]
-            cloned_settings.settings["crossfade"] = new_bands_settings
-        
-        return self.__change_setting__("crossfade_frequencies", crossfade_frequencies, change_callback)
 
     def __validate__(self):
         assert len(self.get("crossfade")) == len(self.get("crossfade_frequencies")) + 1, "The number of crossfade settings must be one more than the number of crossfade frequencies."
