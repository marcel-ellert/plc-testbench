from enum import Enum
from typing import List
from typing_inspect import get_parameters
from inspect import isclass
from typing import List

from plctestbench.utils import compute_hash, get_class

class Settings(object):

    def __init__(self, settings: dict=None) -> None:
        self.settings = {} if settings is None else self.from_dict(settings)

    def from_dict(self, settings_dict):
        '''
        This method is used to convert a dictionary back to settings.
        '''
        def reconstruct_values(key, value):
            special_chars = list(filter(lambda x: x in ['-', '~', '&', '$', '#'], list(str(key))))
            last_special_char = special_chars[-1] if len(special_chars) > 0 else None
            if last_special_char == '-':
                key, class_name = key.split('-')
                new_value = value
                clazz = get_class(class_name)
                if Settings in clazz.__mro__:
                    new_value = clazz()
                    new_value.settings = self.from_dict(value)
                else:
                    new_value = get_class(class_name)(value)
                return key, new_value
            elif last_special_char == '~':
                key, idx = key.split('~')
                return key, [value]
            elif last_special_char == '&':
                key, idx = key.split('&')
                return key, (value)
            elif last_special_char == '$':
                key, subkey = key.split('$')
                return key, {subkey: value}
            elif last_special_char == '#':
                key = key.rstrip('#')
                return key, globals()[value]
            else:
                return key, value

        new_settings = {}
        for key, value in settings_dict.items():
            new_key, new_value = reconstruct_values(key, value)
            if new_key in new_settings and isinstance(new_settings[new_key], list):
                new_settings[new_key] += new_value
            elif new_key in new_settings and isinstance(new_settings[new_key], tuple):
                new_settings[new_key] = new_settings[new_key] + (new_value,)
            elif new_key in new_settings and isinstance(new_settings[new_key], dict):
                new_settings[new_key].update(new_value)
            else:
                new_settings[new_key] = new_value

        return new_settings if new_settings.keys() == settings_dict.keys() else self.from_dict(new_settings)

    def set_progress_monitor(self, progress_monitor):
        '''
        This method is used to set the progress monitor.

            Input:
                progress_monitor:   the progress monitor to be used.
        '''
        self.progress_monitor = progress_monitor

    def get_progress_monitor(self):
        '''
        This method is used to get the progress monitor.
        '''
        return self.progress_monitor

    def inherit_from(self, parent_settings):
        '''
        This method is used to inherit the settings from the parent node.

            Input:
                parent_settings:    the parent Settings object.
        '''
        for key, value in parent_settings.get_all().items():
            if key != self:
                self.add(key, value)

        # Save parent hash to use in __hash__ method
        self.parent = str(hash(parent_settings))

        # Save progress_monitor
        self.set_progress_monitor(parent_settings.get_progress_monitor())

    def add(self, key, value):
        '''
        This method is used to add a setting.

            Input:
                key:    the key of the setting to be added.
                value:  the value of the setting to be added.
        '''
        if key in self.settings:
            raise KeyError(f"The key {key} is already present in the settings.")

        self.settings[key] = value

    def get(self, key):
        '''
        This method is used to retrieve the value of a setting.

            Input:
                key:    the key of the setting to be retrieved.
        '''
        if key not in self.settings:
            raise KeyError(f"The key {key} is not present in the settings.")

        return self.settings[key]

    def get_all(self):
        '''
        This method is used to retrieve all the settings.
        '''
        return self.settings

    def to_dict(self):
        '''
        This method is used to convert the settings to a dictionary.
        ''' 
        def parse_values(key, value, to_delete: list = [], to_add: dict = {}):
            if isinstance(value, Settings):
                to_add[key + '-' + value.__class__.__name__] = value.to_dict()
                to_delete.append(key)
            if isinstance(value, Enum):
                to_add[key + '-' + value.__class__.__name__] = value.name
                to_delete.append(key)
            if isinstance(value, list):
                for idx, item in enumerate(value):
                    _, new_dict_entry = parse_values(key + '~' + str(idx), item, [], {})
                    if len(new_dict_entry) > 0:
                        to_add.update(new_dict_entry)
<<<<<<< HEAD
                if len(value) > 0:
=======
                if 'new_dict_entry' in locals() and len(new_dict_entry) > 0:
>>>>>>> 67b0880b
                    to_delete.append(key)
            if isinstance(value, tuple):
                for idx, item in enumerate(value):
                    _, new_dict_entry = parse_values(key + '&' + str(idx), item, [], {})
                    if len(new_dict_entry) > 0:
                        to_add.update(new_dict_entry)
<<<<<<< HEAD
                if len(value) > 0:
=======
                if 'new_dict_entry' in locals() and len(new_dict_entry) > 0:
>>>>>>> 67b0880b
                    to_delete.append(key)
            if isinstance(value, dict):
                for subkey, subvalue in value.items():
                    _, new_dict_entry = parse_values(key + '$' + subkey, subvalue, [], {})
                    if len(new_dict_entry) > 0:
                        to_add.update(new_dict_entry)
<<<<<<< HEAD
                if len(value.keys()) > 0:
=======
                if 'new_dict_entry' in locals() and len(new_dict_entry) > 0:
>>>>>>> 67b0880b
                    to_delete.append(key)
            if isclass(value):
                to_add[key + '#'] = value.__name__
                to_delete.append(key)
            return to_delete, to_add

        to_delete = []
        to_add = {}
        settings_dict = self.settings.copy()
        for key, value in self.settings.items():
            parse_values(key, value, to_delete, to_add)
        for key in to_delete:
            del settings_dict[key]
        settings_dict.update(to_add)
        return settings_dict

    def __hash__(self):
        '''
        This method returns the hash of the settings. It is invariant with respect
        to the order of the keys.
        '''
        string = str(self) + str(self.parent) if hasattr(self, "parent") else str(self)
        return compute_hash(string)

    def __str__(self):
        return self.__repr__()
    
    def __repr__(self):
        '''
        This method returns a string representation of the settings.
        '''
        settings_dict = self.to_dict()
        string = f"{'name'}: {self.__class__.__name__}\n"
        keys = list(settings_dict.keys())
        keys.sort()
        for key in keys:
            string += f"{key}: {settings_dict[key]}\n"
        return string

    def __copy__(self):
        '''
        This method returns a copy of the settings.
        '''
        settings_copy = Settings(self.settings.copy())
        settings_copy.set_progress_monitor(self.get_progress_monitor())
        settings_copy.__class__ = self.__class__
        return settings_copy

class OriginalAudioSettings(Settings):

    def __init__(self, filename: str):
        '''
        This class containes the global settings.

            Input:
                fs:             sampling frequency of the track.
        '''
        super().__init__()
        self.settings["filename"] = filename

    def set_fs(self, fs):
        self.settings["fs"] = fs


class BinomialPLSSettings(Settings):

    def __init__(self, seed: int = 1,
                       packet_size: int = 32,
                       per: float = 0.0001):
        '''
        This class containes the settings for the BinomialPLS class.

            Input:
                seed:           the value used as seed for random generator functions
                per:            Probability of Error ratio.
        '''
        super().__init__()
        self.settings["seed"] = seed
        self.settings["packet_size"] = packet_size
        self.settings["per"] = per

class GilbertElliotPLSSettings(Settings):

    def __init__(self, seed: int = 1,
                       packet_size: int = 32,
                       p: float = 0.001,
                       r: float = 0.05,
                       h: float = 0.5,
                       k: float = 0.99999900):
        '''
        This class containes the settings for the GilbertElliotPLS class.

            Input:
                seed:           the value used as seed for random generator functions
                p:              p parameter of the Gilbert-Elliot model.
                r:              r parameter of the Gilbert-Elliot model.
                h:              h parameter of the Gilbert-Elliot model.
                k:              k parameter of the Gilbert-Elliot model.
        '''
        super().__init__()
        self.settings["seed"] = seed
        self.settings["packet_size"] = packet_size
        self.settings["p"] = p
        self.settings["r"] = r
        self.settings["h"] = h
        self.settings["k"] = k

class StereoImageType(Enum):
    dual_mono = "dual_mono"
    mid_side = "mid_side"

class AdvancedPLCSettings(Settings):

    def __init__(self, settings: "dict[str, list[Settings]]",
                       frequencies: "dict[str, list[int]]" = {},
                       order: int = 4,
                       stereo_image_processing: StereoImageType = StereoImageType.dual_mono,
                       channel_link: bool = True):
        '''
        This class containes the settings for the AdvancedPLC class.

            Input:
                band_settings:              list of settings for each frequency band.
                frequencies:                list of frequencies used for the crossover (Full band or L/Mid).
                frequencies_b:              list of frequencies used for the crossover (R/Side if unlinked).
                order:                      order of the crossover.
                stereo_image_processing:    type of stereo image processing.
                channel_link:               flag for channel link.
        '''
        keys = set(settings.keys())
        assert keys == {'linked'} or keys == {'left', 'right'} or keys == {'mid', 'side'}, "The settings must be either linked, left/right or mid/side."
        freq_keys = set(frequencies.keys())
        assert keys == freq_keys or len(freq_keys) == 0, "If present, the frequencies must be either linked, left/right or mid/side."
        if len(freq_keys) > 0:
            for key in keys:
                assert len(frequencies[key]) == len(settings[key]) - 1, \
                    f"The number of frequencies for {key} must be one less than the number of settings."

        super().__init__()
        self.settings["settings"] = settings
        self.settings["frequencies"] = frequencies
        self.settings["order"] = order
        self.settings["stereo_image_processing"] = stereo_image_processing
        self.settings["channel_link"] = channel_link

    def set_progress_monitor(self, progress_monitor):
        super().set_progress_monitor(progress_monitor)
        for band_settings in self.settings["settings"].values():
            for _, settings in band_settings:
                settings.set_progress_monitor(self.progress_monitor)

    def inherit_from(self, parent_settings):
        super().inherit_from(parent_settings)
        for band_settings in self.settings["settings"].values():
            for _, settings in band_settings:
                settings.inherit_from(parent_settings)

class CrossfadeSettings(Settings):

<<<<<<< HEAD
    def __init__(self) -> None:
=======
    def __init__(self, frequencies: list = [],
                       order: int = 4) -> None:
>>>>>>> 67b0880b
        super().__init__()

class CrossfadeFunction(Enum):
    power = "power"
    sinusoidal = "sinusoidal"
    
class CrossfadeType(Enum):
    power = "power"
    amplitude = "amplitude"
        
class NoCrossfadeSettings(CrossfadeSettings):

    def __init__(self):
        '''
        This class containes the settings for the NoCrossfade class.
        '''
        super().__init__()
<<<<<<< HEAD
        self.settings["length"] = 0
        self.settings["function"] = CrossfadeFunction.power
        self.settings["exponent"] = 1.0
        self.settings["type"] = CrossfadeType.power
        
=======
        self.length_in_samples = 0
        self.settings["length_in_samples"] = 0

class CrossfadeFunction(Enum):
    power = "power"
    sinusoidal = "sinusoidal"
    
class CrossfadeType(Enum):
    power = "power"
    amplitude = "amplitude"

>>>>>>> 67b0880b
class ManualCrossfadeSettings(CrossfadeSettings):

    def __init__(self, length: int = 10,
                       function: CrossfadeFunction = CrossfadeFunction.power,
                       type: CrossfadeType = CrossfadeType.power,
                       exponent: float = 1.0):
        '''
        This class containes the settings for the PowerCrossfade class.

            Input:
                length:     length of the crossfade.
                funtion:    function used for the crossfade.
                type:       type of the crossfade.
                exponent:   exponent of the crossfade.
        '''
        super().__init__()
        self.settings["length"] = length
<<<<<<< HEAD
        self.settings["function"] = CrossfadeFunction.power
=======
        self.settings["function"] = function
>>>>>>> 67b0880b
        if function == CrossfadeFunction.power:
            self.settings["exponent"] = exponent
        self.settings["type"] = type

<<<<<<< HEAD
=======
class NoCrossfadeSettings(CrossfadeSettings):

    def __init__(self):
        '''
        This class containes the settings for the NoCrossfade class.
        '''
        super().__init__()
        self.settings["length"] = 0
        self.settings["function"] = CrossfadeFunction.power
        self.settings["exponent"] = 1.0
        self.settings["type"] = CrossfadeType.power

>>>>>>> 67b0880b
class LinearCrossfadeSettings(CrossfadeSettings):
    
    def __init__(self, length: int = 10, type: CrossfadeType = CrossfadeType.power):
        '''
        This class containes the settings for the LinearCrossfade class.

            Input:
                length:     length of the crossfade.
        '''
        super().__init__()
        self.settings["length"] = length
        self.settings["function"] = CrossfadeFunction.power
        self.settings["exponent"] = 1.0
        self.settings["type"] = type

class QuadraticCrossfadeSettings(CrossfadeSettings):
    
    def __init__(self, length: int = 10, type: CrossfadeType = CrossfadeType.power):
        '''
        This class containes the settings for the QuadraticCrossfade class.

            Input:
                length:     length of the crossfade.
        '''
        super().__init__()
        self.settings["length"] = length
        self.settings["function"] = CrossfadeFunction.power
        self.settings["exponent"] = 2.0
        self.settings["type"] = type

class CubicCrossfadeSettings(CrossfadeSettings):

    def __init__(self, length: int = 10, type: CrossfadeType = CrossfadeType.power):
        '''
        This class containes the settings for the CubicCrossfade class.

            Input:
                length:     length of the crossfade.
        '''
        super().__init__()
        self.settings["length"] = length
        self.settings["function"] = CrossfadeFunction.power
        self.settings["exponent"] = 3.0
        self.settings["type"] = type

class SinusoidalCrossfadeSettings(CrossfadeSettings):

    def __init__(self, length: int = 10, type: CrossfadeType = CrossfadeType.power):
        '''
        This class containes the settings for the SinusoidalCrossfade class.

            Input:
                length:     length of the crossfade.
        '''
        super().__init__()
        self.settings["length"] = length
        self.settings["function"] = CrossfadeFunction.sinusoidal
        self.settings["type"] = type

class PLCSettings(Settings):

    def __init__(self, crossfade: List[CrossfadeSettings] = None,
                       fade_in: List[CrossfadeSettings] = None,
<<<<<<< HEAD
                       crossfade_frequencies: List[int] = None,
                       crossfade_order: int = None) -> None:
        super().__init__()
        crossfade = [crossfade] if not isinstance(crossfade, list) else crossfade
        fade_in = [fade_in] if not isinstance(fade_in, list) else fade_in
        self.settings["crossfade_frequencies"] = crossfade_frequencies if crossfade_frequencies is not None else []
        self.settings["crossfade"] = crossfade if crossfade is not None else [NoCrossfadeSettings() for _ in range(len(self.settings.get("crossfade_frequencies")) + 1)]
        self.settings["fade_in"] = fade_in if fade_in is not None else [NoCrossfadeSettings()]
        self.settings["crossover_order"] =crossfade_order if crossfade_order is not None else 4

class ZerosPLCSettings(PLCSettings):               

    def __init__(sel, crossfade: List[CrossfadeSettings] = None,
                      fade_in: CrossfadeSettings = None,
                      crossfade_frequencies: List[int] = None,
                      crossfade_order: int = None) -> None:
        '''
        This class containes the settings for the ZeroPLC class.
        '''
        super().__init__(crossfade, fade_in, crossfade_frequencies, crossfade_order)

class LastPacketPLCSettings(PLCSettings):

    def __init__(self, crossfade: List[CrossfadeSettings] = None,
                       fade_in: List[CrossfadeSettings] = None,
                       crossfade_frequencies: List[int] = None,
                       crossfade_order: int = None,
=======
                       frequencies: List[int] = [],
                       order: int = 4) -> None:
        super().__init__()
        self.settings["crossfade"] = crossfade if crossfade is not None else NoCrossfadeSettings()
        self.settings["fade_in"] = fade_in if fade_in is not None else NoCrossfadeSettings()
        self.settings["frequencies"] = frequencies
        self.settings["order"] = order

class ZerosPLCSettings(PLCSettings):               

    def __init__(sel, crossfade: List[CrossfadeSettings] = [NoCrossfadeSettings()],
                      fade_in: List[CrossfadeSettings] = [NoCrossfadeSettings()],
                      frequencies: List[int] = []) -> None:
        '''
        This class containes the settings for the ZeroPLC class.
        '''
        super().__init__(crossfade, fade_in, frequencies)

class LastPacketPLCSettings(PLCSettings):

    def __init__(self, crossfade: List[CrossfadeSettings] = [NoCrossfadeSettings()],
                       fade_in: List[CrossfadeSettings] = [NoCrossfadeSettings()],
>>>>>>> 67b0880b
                       mirror_x: bool = False,
                       mirror_y: bool = False,
                       clip_strategy: str = "subtract",
                       frequencies: List[int] = []):
        '''
        This class containes the settings for the LastPacketPLC class.
        '''
<<<<<<< HEAD
        super().__init__(crossfade, fade_in, crossfade_frequencies, crossfade_order)
=======
        super().__init__(crossfade, fade_in, frequencies)
>>>>>>> 67b0880b
        self.settings["mirror_x"] = mirror_x
        self.settings["mirror_y"] = mirror_y
        self.settings["clip_strategy"] = clip_strategy


class LowCostPLCSettings(PLCSettings):

<<<<<<< HEAD
    def __init__(self, crossfade: List[CrossfadeSettings] = None,
                       fade_in: List[CrossfadeSettings] = None,
                       crossfade_frequencies: List[int] = None,
                       crossfade_order: int = None,
=======
    def __init__(self, crossfade: List[CrossfadeSettings] = [NoCrossfadeSettings()],
                       fade_in: List[CrossfadeSettings] = [NoCrossfadeSettings()],
>>>>>>> 67b0880b
                       max_frequency: float = 4800,
                       f_min: int = 80,
                       beta: float = 1,
                       n_m: int = 2,
                       fade_in_length: int = 10,
                       fade_out_length: float = 0.5,
                       extraction_length: int = 2,
                       frequencies: List[int] = []):
        '''
        This class containes the settings for the LowCostPLC class.

            Input:
                max_frequency:  maximum frequency of the tracks.
                f_min:          minimum frequency of the tracks.
                beta:           beta parameter of the LowCostPLC algorithm.
                n_m:            n_m parameter of the LowCostPLC algorithm.
                fade_in_length: fade_in_length parameter of the LowCostPLC algorithm.
                fade_out_length: fade_out_length parameter of the LowCostPLC algorithm.
                extraction_length: extraction_length parameter of the LowCostPLC algorithm.
        '''
<<<<<<< HEAD
        super().__init__(crossfade, fade_in, crossfade_frequencies, crossfade_order)
=======
        super().__init__(crossfade, fade_in, frequencies)
>>>>>>> 67b0880b
        self.settings["max_frequency"] = max_frequency
        self.settings["f_min"] = f_min
        self.settings["beta"] = beta
        self.settings["n_m"] = n_m
        self.settings["fade_in_length"] = fade_in_length
        self.settings["fade_out_length"] = fade_out_length
        self.settings["extraction_length"] = extraction_length

class BurgPLCSettings(PLCSettings):

<<<<<<< HEAD
    def __init__(self, crossfade: List[CrossfadeSettings] = None,
                       fade_in: List[CrossfadeSettings] = None,
                       crossfade_frequencies: List[int] = None,
                       crossfade_order: int = None,
=======
    def __init__(self, crossfade: List[CrossfadeSettings] = [NoCrossfadeSettings()],
                       fade_in: List[CrossfadeSettings] = [NoCrossfadeSettings()],
>>>>>>> 67b0880b
                       context_length: int = 100,
                       order: int = 1,
                       frequencies: List[int] = []):
        '''
        This class containes the settings for the BurgPLC class.

            Input:
                context_length: size of the training set.
                order:          order of the Burg algorithm.
        '''
<<<<<<< HEAD
        super().__init__(crossfade, fade_in, crossfade_frequencies, crossfade_order)
=======
        super().__init__(crossfade, fade_in, frequencies)
>>>>>>> 67b0880b
        self.settings["context_length"] = context_length
        self.settings["order"] = order

class ExternalPLCSettings(PLCSettings):

<<<<<<< HEAD
    def __init__(self, crossfade: List[CrossfadeSettings] = None,
                       fade_in: List[CrossfadeSettings] = None,
                       crossfade_frequencies: List[int] = None,
                       crossfade_order: int = None):
        '''
        This class containes the settings for the ExternalPLC class.
        '''
        super().__init__(crossfade, fade_in, crossfade_frequencies, crossfade_order)

class DeepLearningPLCSettings(PLCSettings):

    def __init__(self, crossfade: List[CrossfadeSettings] = None,
                       fade_in: List[CrossfadeSettings] = None,
                       crossfade_frequencies: List[int] = None,
                       crossfade_order: int = None,
=======
    def __init__(self, crossfade: List[CrossfadeSettings] = [NoCrossfadeSettings()],
                       fade_in: List[CrossfadeSettings] = [NoCrossfadeSettings()],
                       frequencies: List[int] = []):
        '''
        This class containes the settings for the ExternalPLC class.
        '''
        super().__init__(crossfade, fade_in, frequencies)

class DeepLearningPLCSettings(PLCSettings):

    def __init__(self, crossfade: List[CrossfadeSettings] = [NoCrossfadeSettings()],
                       fade_in: List[CrossfadeSettings] = [NoCrossfadeSettings()],
>>>>>>> 67b0880b
                       model_path: str = "dl_models/model_bs256_100epochs_0.01_1e-3_1e-7",
                       fs_dl: int = 16000,
                       context_length: int = 8000,
                       hop_size: int = 160,
                       window_length: int = 160*3,
                       lower_edge_hertz: float = 40.0,
                       upper_edge_hertz: float = 7600.0,
                       num_mel_bins: int = 100,
                       frequencies: List[int] = []):
        '''
        This class containes the settings for the DeepLearningPLC class.

            Input:
                model_path:         path to the model used for PLC.
                fs_dl:              sampling frequency of the tracks.
                context_length:     context length of the tracks.
                hop_size:           hop size of the tracks.
                window_length:      window length of the tracks.
                lower_edge_hertz:   lower edge of the tracks.
                upper_edge_hertz:   upper edge of the tracks.
                num_mel_bins:       number of mel bins of the tracks.
        '''
<<<<<<< HEAD
        super().__init__(crossfade, fade_in, crossfade_frequencies, crossfade_order)
=======
        super().__init__(crossfade, fade_in, frequencies)
>>>>>>> 67b0880b
        self.settings["model_path"] = model_path
        self.settings["fs_dl"] = fs_dl
        self.settings["context_length"] = context_length
        self.settings["context_length_samples"] = context_length / 1000.0 * self.settings["fs_dl"]
        self.settings["hop_size"] = hop_size
        self.settings["window_length"] = window_length
        self.settings["lower_edge_hertz"] = lower_edge_hertz
        self.settings["upper_edge_hertz"] = upper_edge_hertz
        self.settings["num_mel_bins"] = num_mel_bins

class MSECalculatorSettings(Settings):

    def __init__(self,
                 N: int = 1024,
                 amp_scale: float = 1.0,):
        '''
        This class containes the settings for the MSECalculator class.

        Input:
                N:              size of the windows used for computing
                                the output measurements.
                amp_scale:      scale factor for the amplitude of the
                                tracks.
        '''
        super().__init__()
        self.settings["N"] = N
        self.settings["hop"] = N//2
        self.settings["amp_scale"] = amp_scale

class MAECalculatorSettings(Settings):

    def __init__(self,
                 N: int = 1024,
                 amp_scale: float = 1.0,):
        '''
        This class containes the settings for the MAECalculator class.

        Input:
                N:              size of the windows used for computing
                                the output measurements.
                amp_scale:      scale factor for the amplitude of the
                                tracks.
        '''
        super().__init__()
        self.settings["N"] = N
        self.settings["hop"] = N//2
        self.settings["amp_scale"] = amp_scale

class SpectralEnergyCalculatorSettings(Settings):

    def __init__(self,
                 N: int = 1024,
                 amp_scale: float = 1.0,):
        '''
        This class containes the settings for the SpectralEnergyCalculatorSettings class.

        Input:
                N:              size of the windows used for computing
                                the output measurements.
                amp_scale:      scale factor for the amplitude of the
                                tracks.
        '''
        super().__init__()
        self.settings["N"] = N
        self.settings["hop"] = N//2
        self.settings["amp_scale"] = amp_scale

class PEAQMode(Enum):
    basic = "basic"
    advanced = "advanced"

class PEAQCalculatorSettings(Settings):

    def __init__(self, peaq_mode: PEAQMode = PEAQMode.basic):
        '''
        This class containes the settings for the PEAQCalculator class.

            Input:
                peaq_mode:      mode of the PEAQ algorithm.
        '''
        super().__init__()
        self.settings["peaq_mode"] = peaq_mode

class PlotsSettings(Settings):

    def __init__(self, dpi: int = 300,
                       linewidth: float = 0.2,
                       figsize: int = (12, 6)):
        '''
        This class containes the settings for the Plots classes.

            Input:
                figsize:        size of the figures.
        '''
        super().__init__()
        self.settings["dpi"] = dpi
        self.settings["linewidth"] = linewidth
        self.settings["figsize"] = figsize
<|MERGE_RESOLUTION|>--- conflicted
+++ resolved
@@ -55,7 +55,7 @@
             else:
                 new_settings[new_key] = new_value
 
-        return new_settings if new_settings.keys() == settings_dict.keys() else self.from_dict(new_settings)
+        return new_settings
 
     def set_progress_monitor(self, progress_monitor):
         '''
@@ -136,33 +136,21 @@
                     _, new_dict_entry = parse_values(key + '~' + str(idx), item, [], {})
                     if len(new_dict_entry) > 0:
                         to_add.update(new_dict_entry)
-<<<<<<< HEAD
                 if len(value) > 0:
-=======
-                if 'new_dict_entry' in locals() and len(new_dict_entry) > 0:
->>>>>>> 67b0880b
                     to_delete.append(key)
             if isinstance(value, tuple):
                 for idx, item in enumerate(value):
                     _, new_dict_entry = parse_values(key + '&' + str(idx), item, [], {})
                     if len(new_dict_entry) > 0:
                         to_add.update(new_dict_entry)
-<<<<<<< HEAD
                 if len(value) > 0:
-=======
-                if 'new_dict_entry' in locals() and len(new_dict_entry) > 0:
->>>>>>> 67b0880b
                     to_delete.append(key)
             if isinstance(value, dict):
                 for subkey, subvalue in value.items():
                     _, new_dict_entry = parse_values(key + '$' + subkey, subvalue, [], {})
                     if len(new_dict_entry) > 0:
                         to_add.update(new_dict_entry)
-<<<<<<< HEAD
                 if len(value.keys()) > 0:
-=======
-                if 'new_dict_entry' in locals() and len(new_dict_entry) > 0:
->>>>>>> 67b0880b
                     to_delete.append(key)
             if isclass(value):
                 to_add[key + '#'] = value.__name__
@@ -322,12 +310,7 @@
 
 class CrossfadeSettings(Settings):
 
-<<<<<<< HEAD
     def __init__(self) -> None:
-=======
-    def __init__(self, frequencies: list = [],
-                       order: int = 4) -> None:
->>>>>>> 67b0880b
         super().__init__()
 
 class CrossfadeFunction(Enum):
@@ -345,25 +328,11 @@
         This class containes the settings for the NoCrossfade class.
         '''
         super().__init__()
-<<<<<<< HEAD
         self.settings["length"] = 0
         self.settings["function"] = CrossfadeFunction.power
         self.settings["exponent"] = 1.0
         self.settings["type"] = CrossfadeType.power
         
-=======
-        self.length_in_samples = 0
-        self.settings["length_in_samples"] = 0
-
-class CrossfadeFunction(Enum):
-    power = "power"
-    sinusoidal = "sinusoidal"
-    
-class CrossfadeType(Enum):
-    power = "power"
-    amplitude = "amplitude"
-
->>>>>>> 67b0880b
 class ManualCrossfadeSettings(CrossfadeSettings):
 
     def __init__(self, length: int = 10,
@@ -381,30 +350,11 @@
         '''
         super().__init__()
         self.settings["length"] = length
-<<<<<<< HEAD
-        self.settings["function"] = CrossfadeFunction.power
-=======
         self.settings["function"] = function
->>>>>>> 67b0880b
         if function == CrossfadeFunction.power:
             self.settings["exponent"] = exponent
         self.settings["type"] = type
 
-<<<<<<< HEAD
-=======
-class NoCrossfadeSettings(CrossfadeSettings):
-
-    def __init__(self):
-        '''
-        This class containes the settings for the NoCrossfade class.
-        '''
-        super().__init__()
-        self.settings["length"] = 0
-        self.settings["function"] = CrossfadeFunction.power
-        self.settings["exponent"] = 1.0
-        self.settings["type"] = CrossfadeType.power
-
->>>>>>> 67b0880b
 class LinearCrossfadeSettings(CrossfadeSettings):
     
     def __init__(self, length: int = 10, type: CrossfadeType = CrossfadeType.power):
@@ -468,7 +418,6 @@
 
     def __init__(self, crossfade: List[CrossfadeSettings] = None,
                        fade_in: List[CrossfadeSettings] = None,
-<<<<<<< HEAD
                        crossfade_frequencies: List[int] = None,
                        crossfade_order: int = None) -> None:
         super().__init__()
@@ -482,7 +431,7 @@
 class ZerosPLCSettings(PLCSettings):               
 
     def __init__(sel, crossfade: List[CrossfadeSettings] = None,
-                      fade_in: CrossfadeSettings = None,
+                      fade_in: List[CrossfadeSettings] = None,
                       crossfade_frequencies: List[int] = None,
                       crossfade_order: int = None) -> None:
         '''
@@ -496,42 +445,13 @@
                        fade_in: List[CrossfadeSettings] = None,
                        crossfade_frequencies: List[int] = None,
                        crossfade_order: int = None,
-=======
-                       frequencies: List[int] = [],
-                       order: int = 4) -> None:
-        super().__init__()
-        self.settings["crossfade"] = crossfade if crossfade is not None else NoCrossfadeSettings()
-        self.settings["fade_in"] = fade_in if fade_in is not None else NoCrossfadeSettings()
-        self.settings["frequencies"] = frequencies
-        self.settings["order"] = order
-
-class ZerosPLCSettings(PLCSettings):               
-
-    def __init__(sel, crossfade: List[CrossfadeSettings] = [NoCrossfadeSettings()],
-                      fade_in: List[CrossfadeSettings] = [NoCrossfadeSettings()],
-                      frequencies: List[int] = []) -> None:
-        '''
-        This class containes the settings for the ZeroPLC class.
-        '''
-        super().__init__(crossfade, fade_in, frequencies)
-
-class LastPacketPLCSettings(PLCSettings):
-
-    def __init__(self, crossfade: List[CrossfadeSettings] = [NoCrossfadeSettings()],
-                       fade_in: List[CrossfadeSettings] = [NoCrossfadeSettings()],
->>>>>>> 67b0880b
                        mirror_x: bool = False,
                        mirror_y: bool = False,
-                       clip_strategy: str = "subtract",
-                       frequencies: List[int] = []):
+                       clip_strategy: str = "subtract"):
         '''
         This class containes the settings for the LastPacketPLC class.
         '''
-<<<<<<< HEAD
         super().__init__(crossfade, fade_in, crossfade_frequencies, crossfade_order)
-=======
-        super().__init__(crossfade, fade_in, frequencies)
->>>>>>> 67b0880b
         self.settings["mirror_x"] = mirror_x
         self.settings["mirror_y"] = mirror_y
         self.settings["clip_strategy"] = clip_strategy
@@ -539,23 +459,17 @@
 
 class LowCostPLCSettings(PLCSettings):
 
-<<<<<<< HEAD
     def __init__(self, crossfade: List[CrossfadeSettings] = None,
                        fade_in: List[CrossfadeSettings] = None,
                        crossfade_frequencies: List[int] = None,
                        crossfade_order: int = None,
-=======
-    def __init__(self, crossfade: List[CrossfadeSettings] = [NoCrossfadeSettings()],
-                       fade_in: List[CrossfadeSettings] = [NoCrossfadeSettings()],
->>>>>>> 67b0880b
                        max_frequency: float = 4800,
                        f_min: int = 80,
                        beta: float = 1,
                        n_m: int = 2,
                        fade_in_length: int = 10,
                        fade_out_length: float = 0.5,
-                       extraction_length: int = 2,
-                       frequencies: List[int] = []):
+                       extraction_length: int = 2):
         '''
         This class containes the settings for the LowCostPLC class.
 
@@ -568,11 +482,7 @@
                 fade_out_length: fade_out_length parameter of the LowCostPLC algorithm.
                 extraction_length: extraction_length parameter of the LowCostPLC algorithm.
         '''
-<<<<<<< HEAD
         super().__init__(crossfade, fade_in, crossfade_frequencies, crossfade_order)
-=======
-        super().__init__(crossfade, fade_in, frequencies)
->>>>>>> 67b0880b
         self.settings["max_frequency"] = max_frequency
         self.settings["f_min"] = f_min
         self.settings["beta"] = beta
@@ -583,18 +493,12 @@
 
 class BurgPLCSettings(PLCSettings):
 
-<<<<<<< HEAD
     def __init__(self, crossfade: List[CrossfadeSettings] = None,
                        fade_in: List[CrossfadeSettings] = None,
                        crossfade_frequencies: List[int] = None,
                        crossfade_order: int = None,
-=======
-    def __init__(self, crossfade: List[CrossfadeSettings] = [NoCrossfadeSettings()],
-                       fade_in: List[CrossfadeSettings] = [NoCrossfadeSettings()],
->>>>>>> 67b0880b
                        context_length: int = 100,
-                       order: int = 1,
-                       frequencies: List[int] = []):
+                       order: int = 1):
         '''
         This class containes the settings for the BurgPLC class.
 
@@ -602,17 +506,12 @@
                 context_length: size of the training set.
                 order:          order of the Burg algorithm.
         '''
-<<<<<<< HEAD
         super().__init__(crossfade, fade_in, crossfade_frequencies, crossfade_order)
-=======
-        super().__init__(crossfade, fade_in, frequencies)
->>>>>>> 67b0880b
         self.settings["context_length"] = context_length
         self.settings["order"] = order
 
 class ExternalPLCSettings(PLCSettings):
 
-<<<<<<< HEAD
     def __init__(self, crossfade: List[CrossfadeSettings] = None,
                        fade_in: List[CrossfadeSettings] = None,
                        crossfade_frequencies: List[int] = None,
@@ -628,20 +527,6 @@
                        fade_in: List[CrossfadeSettings] = None,
                        crossfade_frequencies: List[int] = None,
                        crossfade_order: int = None,
-=======
-    def __init__(self, crossfade: List[CrossfadeSettings] = [NoCrossfadeSettings()],
-                       fade_in: List[CrossfadeSettings] = [NoCrossfadeSettings()],
-                       frequencies: List[int] = []):
-        '''
-        This class containes the settings for the ExternalPLC class.
-        '''
-        super().__init__(crossfade, fade_in, frequencies)
-
-class DeepLearningPLCSettings(PLCSettings):
-
-    def __init__(self, crossfade: List[CrossfadeSettings] = [NoCrossfadeSettings()],
-                       fade_in: List[CrossfadeSettings] = [NoCrossfadeSettings()],
->>>>>>> 67b0880b
                        model_path: str = "dl_models/model_bs256_100epochs_0.01_1e-3_1e-7",
                        fs_dl: int = 16000,
                        context_length: int = 8000,
@@ -649,8 +534,7 @@
                        window_length: int = 160*3,
                        lower_edge_hertz: float = 40.0,
                        upper_edge_hertz: float = 7600.0,
-                       num_mel_bins: int = 100,
-                       frequencies: List[int] = []):
+                       num_mel_bins: int = 100):
         '''
         This class containes the settings for the DeepLearningPLC class.
 
@@ -664,11 +548,7 @@
                 upper_edge_hertz:   upper edge of the tracks.
                 num_mel_bins:       number of mel bins of the tracks.
         '''
-<<<<<<< HEAD
         super().__init__(crossfade, fade_in, crossfade_frequencies, crossfade_order)
-=======
-        super().__init__(crossfade, fade_in, frequencies)
->>>>>>> 67b0880b
         self.settings["model_path"] = model_path
         self.settings["fs_dl"] = fs_dl
         self.settings["context_length"] = context_length
