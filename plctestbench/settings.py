from enum import Enum
<<<<<<< HEAD
from typing import List
from typing_inspect import get_parameters
=======
from inspect import isclass
>>>>>>> 0e37af2d

from plctestbench.utils import compute_hash, get_class

class Settings(object):

    def __init__(self, settings: dict=None) -> None:
<<<<<<< HEAD
        self.settings = {} if settings is None else settings.copy()
        self.unflatten()

    def unflatten(self):
        for key, value in list(self.settings.items())  :
            if '-' in key:
                original_key = str(key)
                key, cls = key.split('-')
                obj = Settings(value) if Settings in get_class(cls).__mro__ else get_class(cls)(value)
                obj.__class__ = get_class(cls)
                if '~' in key:
                    key, _ = key.split('~')
                    self.settings.setdefault(key, []).append(obj)
                else:
                    self.settings[key] = obj
                del self.settings[original_key]
=======
        self.settings = {} if settings is None else self.from_dict(settings)

    def from_dict(cls, settings_dict):
        '''
        This method is used to convert a dictionary back to settings.
        '''
        def reconstruct_values(key, value):
            if '-' in key:
                key, class_name = key.split('-')
                return key, get_class(class_name)(value)
            elif '~' in key:
                key, idx = key.split('~')
                return key, [reconstruct_values(idx, value)]
            elif '&' in key:
                key, idx = key.split('&')
                return key, (reconstruct_values(idx, value))
            elif '$' in key:
                key, subkey = key.split('$')
                return key, {subkey: reconstruct_values(subkey, value)}
            elif '#' in key:
                key = key.rstrip('#')
                return key, globals()[value]
            else:
                return key, value

        new_settings = {}
        for key, value in settings_dict.items():
            new_key, new_value = reconstruct_values(key, value)
            if new_key in new_settings and isinstance(new_settings[new_key], list):
                new_settings[new_key].append(new_value)
            elif new_key in new_settings and isinstance(new_settings[new_key], tuple):
                new_settings[new_key] = new_settings[new_key] + (new_value,)
            elif new_key in new_settings and isinstance(new_settings[new_key], dict):
                new_settings[new_key].update(new_value)
            else:
                new_settings[new_key] = new_value

        return new_settings

    # def to_settings(self) -> None:
    #     for key, value in self.settings.items():
    #         if '#' in key:
    #             self.settings[key] = get_class(value)
    #         if '-' in key:
    #             key, cls = key.split('-')
    #             if '~' in key:
    #                 key, _ = key.split('~')
    #                 self.settings.setdefault(key, []).append(get_class(cls)(value))
    #             else:
    #                 self.settings[key] = get_class(cls)(value)
>>>>>>> 0e37af2d

    def set_progress_monitor(self, progress_monitor):
        '''
        This method is used to set the progress monitor.

            Input:
                progress_monitor:   the progress monitor to be used.
        '''
        self.progress_monitor = progress_monitor

    def get_progress_monitor(self):
        '''
        This method is used to get the progress monitor.
        '''
        return self.progress_monitor

    def inherit_from(self, parent_settings):
        '''
        This method is used to inherit the settings from the parent node.

            Input:
                parent_settings:    the parent Settings object.
        '''
        for key, value in parent_settings.get_all().items():
            if key != self:
                if isinstance(value, Settings):
                    value.unflatten()
                self.add(key, value)

        # Save parent hash to use in __hash__ method
        self.parent = str(hash(parent_settings))

        # Save progress_monitor
        self.set_progress_monitor(parent_settings.get_progress_monitor())

    def add(self, key, value):
        '''
        This method is used to add a setting.

            Input:
                key:    the key of the setting to be added.
                value:  the value of the setting to be added.
        '''
        if key in self.settings:
            raise KeyError(f"The key {key} is already present in the settings.")

        self.settings[key] = value

    def get(self, key):
        '''
        This method is used to retrieve the value of a setting.

            Input:
                key:    the key of the setting to be retrieved.
        '''
        if key not in self.settings:
            raise KeyError(f"The key {key} is not present in the settings.")

        return self.settings[key]

    def get_all(self):
        '''
        This method is used to retrieve all the settings.
        '''
        return self.settings

    def to_dict(self):
        '''
        This method is used to convert the settings to a dictionary.
        ''' 
        def parse_values(key, value, to_delete: list = [], to_add: dict = {}):
            if isinstance(value, Settings):
                to_add[key + '-' + value.__class__.__name__] = value.to_dict()
                to_delete.append(key)
            if isinstance(value, Enum):
                to_add[key + '-' + value.__class__.__name__] = value.name
                to_delete.append(key)
            if isinstance(value, list):
                if len(value) > 0 and isinstance(value[0], Settings):
                    for idx, item in enumerate(value):
                        _, new_dict_entry = parse_values(key + '~' + str(idx), item)
                        if len(new_dict_entry) > 0:
                            to_add.update(new_dict_entry)
                    if len(new_dict_entry) > 0:
<<<<<<< HEAD
                        to_delete.append(key)

=======
                        to_add.update(new_dict_entry)
                if len(new_dict_entry) > 0:
                    to_delete.append(key)
            if isinstance(value, tuple):
                for idx, item in enumerate(value):
                    _, new_dict_entry = parse_values(key + '&' + str(idx), item)
                    if len(new_dict_entry) > 0:
                        to_add.update(new_dict_entry)
                if len(new_dict_entry) > 0:
                    to_delete.append(key)
            if isinstance(value, dict):
                for subkey, subvalue in value.items():
                    _, new_dict_entry = parse_values(key + '$' + subkey, subvalue)
                    if len(new_dict_entry) > 0:
                        to_add.update(new_dict_entry)
                if len(new_dict_entry) > 0:
                    to_delete.append(key)
            if isclass(value):
                to_add[key + '#'] = value.__name__
                to_delete.append(key)
>>>>>>> 0e37af2d
            return to_delete, to_add

        to_delete = []
        to_add = {}
        settings_dict = self.settings.copy()
        for key, value in self.settings.items():
            parse_values(key, value, to_delete, to_add)
        for key in to_delete:
            del settings_dict[key]
        settings_dict.update(to_add)
        return settings_dict

    def __hash__(self):
        '''
        This method returns the hash of the settings. It is invariant with respect
        to the order of the keys.
        '''
        string = str(self) + str(self.parent) if hasattr(self, "parent") else str(self)
        return compute_hash(string)

    def __str__(self):
        return self.__repr__()
    
    def __repr__(self):
        '''
        This method returns a string representation of the settings.
        '''
        settings_dict = self.to_dict()
        string = f"{'name'}: {self.__class__.__name__}\n"
        keys = list(settings_dict.keys())
        keys.sort()
        for key in keys:
            string += f"{key}: {settings_dict[key]}\n"
        return string

    def __copy__(self):
        '''
        This method returns a copy of the settings.
        '''
        settings_copy = Settings(self.settings.copy())
        settings_copy.set_progress_monitor(self.get_progress_monitor())
        settings_copy.__class__ = self.__class__
        return settings_copy

class OriginalAudioSettings(Settings):

    def __init__(self, filename: str):
        '''
        This class containes the global settings.

            Input:
                fs:             sampling frequency of the track.
        '''
        super().__init__()
        self.settings["filename"] = filename

    def set_fs(self, fs):
        self.settings["fs"] = fs


class BinomialPLSSettings(Settings):

    def __init__(self, seed: int = 1,
                       packet_size: int = 32,
                       per: float = 0.0001):
        '''
        This class containes the settings for the BinomialPLS class.

            Input:
                seed:           the value used as seed for random generator functions
                per:            Probability of Error ratio.
        '''
        super().__init__()
        self.settings["seed"] = seed
        self.settings["packet_size"] = packet_size
        self.settings["per"] = per

class GilbertElliotPLSSettings(Settings):

    def __init__(self, seed: int = 1,
                       packet_size: int = 32,
                       p: float = 0.001,
                       r: float = 0.05,
                       h: float = 0.5,
                       k: float = 0.99999900):
        '''
        This class containes the settings for the GilbertElliotPLS class.

            Input:
                seed:           the value used as seed for random generator functions
                p:              p parameter of the Gilbert-Elliot model.
                r:              r parameter of the Gilbert-Elliot model.
                h:              h parameter of the Gilbert-Elliot model.
                k:              k parameter of the Gilbert-Elliot model.
        '''
        super().__init__()
        self.settings["seed"] = seed
        self.settings["packet_size"] = packet_size
        self.settings["p"] = p
        self.settings["r"] = r
        self.settings["h"] = h
        self.settings["k"] = k

class StereoImageType(Enum):
    DUAL_MONO = 2
    MID_SIDE = 3

<<<<<<< HEAD
    def __init__(self, frequencies: list = [],
                       order: int = 4):
=======
class AdvancedPLCSettings(Settings):

    def __init__(self, settings: dict[str, list[Settings]],
                       frequencies: dict[str, list[int]] = {},
                       order: int = 4,
                       stereo_image_processing: StereoImageType = StereoImageType.DUAL_MONO,
                       channel_link: bool = True):
>>>>>>> 0e37af2d
        '''
        This class containes the settings for the AdvancedPLC class.

            Input:
                band_settings:              list of settings for each frequency band.
                frequencies:                list of frequencies used for the crossover (Full band or L/Mid).
                frequencies_b:              list of frequencies used for the crossover (R/Side if unlinked).
                order:                      order of the crossover.
                stereo_image_processing:    type of stereo image processing.
                channel_link:               flag for channel link.
        '''
        keys = set(settings.keys())
        assert keys == {'linked'} or keys == {'left', 'right'} or keys == {'mid', 'side'}, "The settings must be either linked, left/right or mid/side."
        freq_keys = set(frequencies.keys())
        assert keys == freq_keys or len(freq_keys) == 0, "If present, the frequencies must be either linked, left/right or mid/side."
        if len(freq_keys) > 0:
            for key in keys:
                assert len(frequencies[key]) == len(settings[key]) - 1, \
                    f"The number of frequencies for {key} must be one less than the number of settings."

        super().__init__()
        self.settings["settings"] = settings
        self.settings["frequencies"] = frequencies
        self.settings["order"] = order
        self.settings["stereo_image_processing"] = stereo_image_processing
        self.settings["channel_link"] = channel_link

    def set_progress_monitor(self, progress_monitor):
        super().set_progress_monitor(progress_monitor)
        for band_settings in self.settings["settings"].values():
            for _, settings in band_settings:
                settings.set_progress_monitor(self.progress_monitor)

    def inherit_from(self, parent_settings):
        super().inherit_from(parent_settings)
        for band_settings in self.settings["settings"].values():
            for _, settings in band_settings:
                settings.inherit_from(parent_settings)

class MultibandSettings(Settings):

    def __init__(self, frequencies: list = [200, 2000],
                       order: int = 4) -> None:
        super().__init__()
        self.settings["frequencies"] = frequencies
        self.settings["order"] = order

class CrossfadeSettings(Settings):

    def __init__(self) -> None:
        super().__init__()
        self.length_in_samples = 0
        self.settings["length_in_samples"] = 0

class CrossfadeFunction(Enum):
    power = "power"
    sinusoidal = "sinusoidal"
    
class CrossfadeType(Enum):
    power = "power"
    amplitude = "amplitude"
        
class NoCrossfadeSettings(CrossfadeSettings):

    def __init__(self):
        '''
        This class containes the settings for the NoCrossfade class.
        '''
        super().__init__()
        self.settings["length"] = 0
        self.settings["function"] = CrossfadeFunction.power
        self.settings["exponent"] = 1.0
        self.settings["type"] = CrossfadeType.power
        
class ManualCrossfadeSettings(CrossfadeSettings):

    def __init__(self, length: int = 10,
                       function: CrossfadeFunction = CrossfadeFunction.power,
                       type: CrossfadeType = CrossfadeType.power,
                       exponent: float = 1.0):
        '''
        This class containes the settings for the PowerCrossfade class.

            Input:
                length:     length of the crossfade.
                funtion:    function used for the crossfade.
                type:       type of the crossfade.
                exponent:   exponent of the crossfade.
        '''
        super().__init__()
        self.settings["length"] = length
        self.settings["function"] = CrossfadeFunction.power
        if function == CrossfadeFunction.power:
            self.settings["exponent"] = exponent
        self.settings["type"] = type

class LinearCrossfadeSettings(CrossfadeSettings):
    
    def __init__(self, length: int = 10, type: CrossfadeType = CrossfadeType.power):
        '''
        This class containes the settings for the LinearCrossfade class.

            Input:
                length:     length of the crossfade.
        '''
        super().__init__()
        self.settings["length"] = length
        self.settings["function"] = CrossfadeFunction.power
        self.settings["exponent"] = 1.0
        self.settings["type"] = type

class QuadraticCrossfadeSettings(CrossfadeSettings):
    
    def __init__(self, length: int = 10, type: CrossfadeType = CrossfadeType.power):
        '''
        This class containes the settings for the QuadraticCrossfade class.

            Input:
                length:     length of the crossfade.
        '''
        super().__init__()
        self.settings["length"] = length
        self.settings["function"] = CrossfadeFunction.power
        self.settings["exponent"] = 2.0
        self.settings["type"] = type

class CubicCrossfadeSettings(CrossfadeSettings):

    def __init__(self, length: int = 10, type: CrossfadeType = CrossfadeType.power):
        '''
        This class containes the settings for the CubicCrossfade class.

            Input:
                length:     length of the crossfade.
        '''
        super().__init__()
        self.settings["length"] = length
        self.settings["function"] = CrossfadeFunction.power
        self.settings["exponent"] = 3.0
        self.settings["type"] = type

class SinusoidalCrossfadeSettings(CrossfadeSettings):

    def __init__(self, length: int = 10, type: CrossfadeType = CrossfadeType.power):
        '''
        This class containes the settings for the SinusoidalCrossfade class.

            Input:
                length:     length of the crossfade.
        '''
        super().__init__()
        self.settings["length"] = length
        self.settings["function"] = CrossfadeFunction.sinusoidal
        self.settings["type"] = type

class PLCSettings(Settings):

    def __init__(self, crossfade: List[CrossfadeSettings] = None,
                       fade_in: List[CrossfadeSettings] = None,
                       frequencies: List[int] = [],
                       order: int = 4) -> None:
        super().__init__()
        self.settings["crossfade"] = crossfade if crossfade is not None else [NoCrossfadeSettings() for i in range(len(frequencies) + 1)]
        self.settings["fade_in"] = fade_in if fade_in is not None else [NoCrossfadeSettings()]
        self.settings["frequencies"] = frequencies
        self.settings["order"] = order
        
        #assert len(self.settings["crossfade"]) == len(self.settings["frequencies"]), "The number of crossfade settings must be equal to the number of frequencies."

class ZerosPLCSettings(PLCSettings):               

    def __init__(sel, crossfade: List[CrossfadeSettings] = [NoCrossfadeSettings()],
                      fade_in: List[CrossfadeSettings] = [NoCrossfadeSettings()],
                      frequencies: List[int] = []) -> None:
        '''
        This class containes the settings for the ZeroPLC class.
        '''
        super().__init__(crossfade, fade_in, frequencies)

class LastPacketPLCSettings(PLCSettings):

    def __init__(self, crossfade: List[CrossfadeSettings] = [NoCrossfadeSettings()],
                       fade_in: List[CrossfadeSettings] = [NoCrossfadeSettings()],
                       mirror_x: bool = False,
                       mirror_y: bool = False,
                       clip_strategy: str = "subtract",
                       frequencies: List[int] = []):
        '''
        This class containes the settings for the LastPacketPLC class.
        '''
        super().__init__(crossfade, fade_in, frequencies)
        self.settings["mirror_x"] = mirror_x
        self.settings["mirror_y"] = mirror_y
        self.settings["clip_strategy"] = clip_strategy


class LowCostPLCSettings(PLCSettings):

    def __init__(self, crossfade: List[CrossfadeSettings] = [NoCrossfadeSettings()],
                       fade_in: List[CrossfadeSettings] = [NoCrossfadeSettings()],
                       max_frequency: float = 4800,
                       f_min: int = 80,
                       beta: float = 1,
                       n_m: int = 2,
                       fade_in_length: int = 10,
                       fade_out_length: float = 0.5,
                       extraction_length: int = 2,
                       frequencies: List[int] = []):
        '''
        This class containes the settings for the LowCostPLC class.

            Input:
                max_frequency:  maximum frequency of the tracks.
                f_min:          minimum frequency of the tracks.
                beta:           beta parameter of the LowCostPLC algorithm.
                n_m:            n_m parameter of the LowCostPLC algorithm.
                fade_in_length: fade_in_length parameter of the LowCostPLC algorithm.
                fade_out_length: fade_out_length parameter of the LowCostPLC algorithm.
                extraction_length: extraction_length parameter of the LowCostPLC algorithm.
        '''
        super().__init__(crossfade, fade_in, frequencies)
        self.settings["max_frequency"] = max_frequency
        self.settings["f_min"] = f_min
        self.settings["beta"] = beta
        self.settings["n_m"] = n_m
        self.settings["fade_in_length"] = fade_in_length
        self.settings["fade_out_length"] = fade_out_length
        self.settings["extraction_length"] = extraction_length

class BurgPLCSettings(PLCSettings):

    def __init__(self, crossfade: List[CrossfadeSettings] = [NoCrossfadeSettings()],
                       fade_in: List[CrossfadeSettings] = [NoCrossfadeSettings()],
                       context_length: int = 100,
                       order: int = 1,
                       frequencies: List[int] = []):
        '''
        This class containes the settings for the BurgPLC class.

            Input:
                context_length: size of the training set.
                order:          order of the Burg algorithm.
        '''
        super().__init__(crossfade, fade_in, frequencies)
        self.settings["context_length"] = context_length
        self.settings["order"] = order

class ExternalPLCSettings(PLCSettings):

    def __init__(self, crossfade: List[CrossfadeSettings] = [NoCrossfadeSettings()],
                       fade_in: List[CrossfadeSettings] = [NoCrossfadeSettings()],
                       frequencies: List[int] = []):
        '''
        This class containes the settings for the ExternalPLC class.
        '''
        super().__init__(crossfade, fade_in, frequencies)

class DeepLearningPLCSettings(PLCSettings):

    def __init__(self, crossfade: List[CrossfadeSettings] = [NoCrossfadeSettings()],
                       fade_in: List[CrossfadeSettings] = [NoCrossfadeSettings()],
                       model_path: str = "dl_models/model_bs256_100epochs_0.01_1e-3_1e-7",
                       fs_dl: int = 16000,
                       context_length: int = 8000,
                       hop_size: int = 160,
                       window_length: int = 160*3,
                       lower_edge_hertz: float = 40.0,
                       upper_edge_hertz: float = 7600.0,
                       num_mel_bins: int = 100,
                       frequencies: List[int] = []):
        '''
        This class containes the settings for the DeepLearningPLC class.

            Input:
                model_path:         path to the model used for PLC.
                fs_dl:              sampling frequency of the tracks.
                context_length:     context length of the tracks.
                hop_size:           hop size of the tracks.
                window_length:      window length of the tracks.
                lower_edge_hertz:   lower edge of the tracks.
                upper_edge_hertz:   upper edge of the tracks.
                num_mel_bins:       number of mel bins of the tracks.
        '''
        super().__init__(crossfade, fade_in, frequencies)
        self.settings["model_path"] = model_path
        self.settings["fs_dl"] = fs_dl
        self.settings["context_length"] = context_length
        self.settings["context_length_samples"] = context_length / 1000.0 * self.settings["fs_dl"]
        self.settings["hop_size"] = hop_size
        self.settings["window_length"] = window_length
        self.settings["lower_edge_hertz"] = lower_edge_hertz
        self.settings["upper_edge_hertz"] = upper_edge_hertz
        self.settings["num_mel_bins"] = num_mel_bins

class MSECalculatorSettings(Settings):

    def __init__(self,
                 N: int = 1024,
                 amp_scale: float = 1.0,):
        '''
        This class containes the settings for the MSECalculator class.

        Input:
                N:              size of the windows used for computing
                                the output measurements.
                amp_scale:      scale factor for the amplitude of the
                                tracks.
        '''
        super().__init__()
        self.settings["N"] = N
        self.settings["hop"] = N//2
        self.settings["amp_scale"] = amp_scale

class MAECalculatorSettings(Settings):

    def __init__(self,
                 N: int = 1024,
                 amp_scale: float = 1.0,):
        '''
        This class containes the settings for the MAECalculator class.

        Input:
                N:              size of the windows used for computing
                                the output measurements.
                amp_scale:      scale factor for the amplitude of the
                                tracks.
        '''
        super().__init__()
        self.settings["N"] = N
        self.settings["hop"] = N//2
        self.settings["amp_scale"] = amp_scale

class SpectralEnergyCalculatorSettings(Settings):

    def __init__(self,
                 N: int = 1024,
                 amp_scale: float = 1.0,):
        '''
        This class containes the settings for the SpectralEnergyCalculatorSettings class.

        Input:
                N:              size of the windows used for computing
                                the output measurements.
                amp_scale:      scale factor for the amplitude of the
                                tracks.
        '''
        super().__init__()
        self.settings["N"] = N
        self.settings["hop"] = N//2
        self.settings["amp_scale"] = amp_scale

class PEAQMode(Enum):
    BASIC = 1
    ADVANCED = 2

class PEAQCalculatorSettings(Settings):

    def __init__(self, peaq_mode: PEAQMode = PEAQMode.BASIC):
        '''
        This class containes the settings for the PEAQCalculator class.

            Input:
                peaq_mode:      mode of the PEAQ algorithm.
        '''
        super().__init__()
        self.settings["peaq_mode"] = peaq_mode

class PlotsSettings(Settings):

    def __init__(self, dpi: int = 300,
                       linewidth: float = 0.2,
                       figsize: int = (12, 6)):
        '''
        This class containes the settings for the Plots classes.

            Input:
                figsize:        size of the figures.
        '''
        super().__init__()
        self.settings["dpi"] = dpi
        self.settings["linewidth"] = linewidth
        self.settings["figsize"] = figsize<|MERGE_RESOLUTION|>--- conflicted
+++ resolved
@@ -1,34 +1,13 @@
 from enum import Enum
-<<<<<<< HEAD
 from typing import List
 from typing_inspect import get_parameters
-=======
 from inspect import isclass
->>>>>>> 0e37af2d
 
 from plctestbench.utils import compute_hash, get_class
 
 class Settings(object):
 
     def __init__(self, settings: dict=None) -> None:
-<<<<<<< HEAD
-        self.settings = {} if settings is None else settings.copy()
-        self.unflatten()
-
-    def unflatten(self):
-        for key, value in list(self.settings.items())  :
-            if '-' in key:
-                original_key = str(key)
-                key, cls = key.split('-')
-                obj = Settings(value) if Settings in get_class(cls).__mro__ else get_class(cls)(value)
-                obj.__class__ = get_class(cls)
-                if '~' in key:
-                    key, _ = key.split('~')
-                    self.settings.setdefault(key, []).append(obj)
-                else:
-                    self.settings[key] = obj
-                del self.settings[original_key]
-=======
         self.settings = {} if settings is None else self.from_dict(settings)
 
     def from_dict(cls, settings_dict):
@@ -68,19 +47,6 @@
 
         return new_settings
 
-    # def to_settings(self) -> None:
-    #     for key, value in self.settings.items():
-    #         if '#' in key:
-    #             self.settings[key] = get_class(value)
-    #         if '-' in key:
-    #             key, cls = key.split('-')
-    #             if '~' in key:
-    #                 key, _ = key.split('~')
-    #                 self.settings.setdefault(key, []).append(get_class(cls)(value))
-    #             else:
-    #                 self.settings[key] = get_class(cls)(value)
->>>>>>> 0e37af2d
-
     def set_progress_monitor(self, progress_monitor):
         '''
         This method is used to set the progress monitor.
@@ -158,16 +124,9 @@
                 to_add[key + '-' + value.__class__.__name__] = value.name
                 to_delete.append(key)
             if isinstance(value, list):
-                if len(value) > 0 and isinstance(value[0], Settings):
-                    for idx, item in enumerate(value):
-                        _, new_dict_entry = parse_values(key + '~' + str(idx), item)
-                        if len(new_dict_entry) > 0:
-                            to_add.update(new_dict_entry)
+                for idx, item in enumerate(value):
+                    _, new_dict_entry = parse_values(key + '~' + str(idx), item)
                     if len(new_dict_entry) > 0:
-<<<<<<< HEAD
-                        to_delete.append(key)
-
-=======
                         to_add.update(new_dict_entry)
                 if len(new_dict_entry) > 0:
                     to_delete.append(key)
@@ -188,7 +147,6 @@
             if isclass(value):
                 to_add[key + '#'] = value.__name__
                 to_delete.append(key)
->>>>>>> 0e37af2d
             return to_delete, to_add
 
         to_delete = []
@@ -296,10 +254,6 @@
     DUAL_MONO = 2
     MID_SIDE = 3
 
-<<<<<<< HEAD
-    def __init__(self, frequencies: list = [],
-                       order: int = 4):
-=======
 class AdvancedPLCSettings(Settings):
 
     def __init__(self, settings: dict[str, list[Settings]],
@@ -307,7 +261,6 @@
                        order: int = 4,
                        stereo_image_processing: StereoImageType = StereoImageType.DUAL_MONO,
                        channel_link: bool = True):
->>>>>>> 0e37af2d
         '''
         This class containes the settings for the AdvancedPLC class.
 
@@ -346,14 +299,6 @@
         for band_settings in self.settings["settings"].values():
             for _, settings in band_settings:
                 settings.inherit_from(parent_settings)
-
-class MultibandSettings(Settings):
-
-    def __init__(self, frequencies: list = [200, 2000],
-                       order: int = 4) -> None:
-        super().__init__()
-        self.settings["frequencies"] = frequencies
-        self.settings["order"] = order
 
 class CrossfadeSettings(Settings):
 
