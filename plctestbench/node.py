--- conflicted
+++ resolved
@@ -109,12 +109,8 @@
 
     def _run(self) -> None:
         print(self.get_track_name())
-<<<<<<< HEAD
         self.get_worker().run()
-    
-=======
 
->>>>>>> 76dde393
 class LostSamplesMaskNode(Node):
     def __init__(self, file=None, worker=None, settings=None, absolute_path=None, parent=None, database=None, folder_name=None) -> None:
         super().__init__(file=file, worker=worker, settings=settings, absolute_path=absolute_path, parent=parent, database=database, folder_name=folder_name)
