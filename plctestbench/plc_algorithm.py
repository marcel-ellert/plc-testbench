from math import ceil
import librosa
import numpy as np
from burg_plc import BurgBasic
from cpp_plc_template import BasePlcTemplate
import tensorflow as tf
from plctestbench.worker import Worker
from .settings import Settings, StereoImageType
from .low_cost_concealment import LowCostConcealment
from .crossfade import Crossfade, MultibandCrossfade
from .filters import LinkwitzRileyCrossover
from .spatial import MidSideCodec, CodecMode
from .utils import recursive_split_audio, get_class, force_2d

class PLCAlgorithm(Worker):

    def __init__(self, settings: Settings):
        super().__init__(settings)
        self.frequencies = self.settings.get("frequencies")
        self.packet_size = self.settings.get("packet_size")
        self.crossfade_settings = self.settings.get("crossfade")
        if isinstance(self.crossfade_settings, list):
            self.crossfade_class = MultibandCrossfade
        else:
            self.crossfade_class = Crossfade
        self.crossfade = self.crossfade_class(self.settings, self.crossfade_settings)
        fade_in_settings = self.settings.get("fade_in")[0]
<<<<<<< HEAD
        if fade_in_settings.get("length") > self.packet_size:
=======
        if fade_in_settings.settings.get("length") > self.packet_size:
>>>>>>> 67b0880b
            raise ValueError("fade in length cannot be longer than the packet size")
        self.fade_in = Crossfade(self.settings, fade_in_settings)
        try:
            self.context_length = int(self.settings.get("context_length") * self.settings.get("fs") / 1000)
        except:
            self.context_length = self.packet_size

    

    def run(self, original_track: np.ndarray, lost_samples_idx: np.ndarray):
        '''
        
        '''
        def zero_pad(original_track: np.ndarray):
            '''
            '''
            rounding_difference = self.packet_size - track_length % self.packet_size
            npad = ((0, rounding_difference),(0, 0))
            return np.pad(original_track, npad, 'constant')
        
        original_track = force_2d(original_track)
        self.n_channels = np.shape(original_track)[1]
        lost_packets_idx = lost_samples_idx[::self.packet_size]/self.packet_size
        track_length = len(original_track)
        n_packets = ceil(track_length/self.packet_size)
        original_track = zero_pad(original_track)
        reconstructed_track = np.zeros(np.shape(original_track), np.float32)
        self._prepare_to_play()
        
        j = 0
        for i in self.progress_monitor(range(n_packets), desc=str(self)):
            if i > lost_packets_idx[j] and j < len(lost_packets_idx) - 1: j += 1
            start_idx = i*self.packet_size
            end_idx = (i+1)*self.packet_size
            buffer = original_track[start_idx:end_idx]
            is_valid = not i == lost_packets_idx[j]
            reconstructed_buffer = self._tick(buffer, is_valid)
            reconstructed_track[start_idx:end_idx] = reconstructed_buffer

        return reconstructed_track[:track_length]

    def _prepare_to_play(self):
        '''
        Not all the PLC algorithms need to prepare to play.
        This function will be executed when the PLC algorithm
        doesn't override it (because it doesn't need it) so
        this function does nothing.
        '''
        self.context = np.zeros((self.context_length, self.n_channels))

    def _tick(self, buffer: np.ndarray, is_valid: bool) -> np.ndarray:
        '''
        This function is called for every buffer. It manages the creation
        of the predicted buffer and the crossfading with the following audio.
        '''
        output_buffer = self._a_priori(buffer, is_valid)
        if is_valid:
            output_buffer = self._crossfade(output_buffer)
        else:
            output_buffer = self._predict(output_buffer)
            output_buffer = self._fade_in(output_buffer)
        output_buffer = self._a_posteriori(output_buffer, is_valid)
        return output_buffer

    def _a_priori(self, buffer: np.ndarray, is_valid: bool) -> np.ndarray:
        '''
        This function is called for every buffer.
        '''
        return buffer

    def _a_posteriori(self, buffer: np.ndarray, is_valid: bool) -> np.ndarray:
        '''
        This function is called for every buffer.
        '''
        self.context = np.roll(self.context, -self.packet_size, axis=1)
        self.context[-self.packet_size:, :] = buffer
        return buffer

    def _fade_in(self, buffer: np.ndarray) -> np.ndarray:
        '''
        This function is called for every buffer.
        '''
        output_buffer = self.fade_in(self.context[-self.packet_size:], buffer)
        return output_buffer
    
    def _predict(self, buffer: np.ndarray) -> np.ndarray:
        '''
        This function is called for every buffer.
        '''
        return buffer

    def _crossfade(self, buffer: np.ndarray) -> np.ndarray:
        '''
        This function is called for every buffer.
        '''
        output_buffer = buffer
        if self.crossfade.ongoing():
            prediction = self._predict(buffer)
            output_buffer = self.crossfade(prediction, buffer)
        return output_buffer

class AdvancedPLC(Worker):
    '''
    
    '''

    def __init__(self, settings: Settings) -> None:
        super().__init__(settings)
        self.plc_algorithms = []
        all_plc_settings = self.settings.get("settings")
        self.plc_algorithms = {channel: [worker(settings) for worker, settings in settings_list] \
                               for channel, settings_list in all_plc_settings.items()}
        self.frequencies = self.settings.get("frequencies")
        self.crossover_order = self.settings.get("order")
        self.stereo_image_processing = self.settings.get("stereo_image_processing")
        self.channel_link = self.settings.get("channel_link")
        self.fs = self.settings.get("fs")
        self.crossovers = {channel: [LinkwitzRileyCrossover(self.crossover_order, freq, self.fs) for freq in frequency_list] \
                           for channel, frequency_list in self.frequencies.items()}
        self.mid_side = True if self.stereo_image_processing == StereoImageType.mid_side else False
        self.mid_side_codec = MidSideCodec()

    def run(self, original_track: np.ndarray, lost_samples_idx: np.ndarray):
        '''
        
        '''
        original_track = force_2d(original_track)
        original_track = self.mid_side_codec(original_track) if self.mid_side else original_track
        processed_track = {}
        if self.channel_link:
            processed_track['linked'] = original_track
        else:
            for idx, channel in enumerate(self.frequencies.keys()):
                processed_track[channel] = original_track[:, idx]
        for channel, crossovers in self.crossovers.items():
            processed_track[channel] = recursive_split_audio(processed_track[channel], crossovers, [])

        reconstructed_track = np.zeros(np.shape(original_track), np.float32)
        reconstructed_track_bands = {channel: np.zeros(np.shape(track_bands[0]), np.float32) for channel, track_bands in processed_track.items()}
        for channel, plc_algorithms in self.progress_monitor(list(self.plc_algorithms.items()), desc=str(self)):
            for idx, plc_algorithm in self.progress_monitor(list(enumerate(plc_algorithms)), desc=channel.capitalize()):
                reconstructed_track_bands[channel] += plc_algorithm.run(processed_track[channel][idx], lost_samples_idx)
        if not self.channel_link:
            reconstructed_track = np.concatenate(list(reconstructed_track_bands.values()), axis=-1)
        else:
            reconstructed_track = reconstructed_track_bands['linked']
        if self.mid_side:
            reconstructed_track = self.mid_side_codec(reconstructed_track, type=CodecMode.DECODE)

        return reconstructed_track

class ZerosPLC(PLCAlgorithm):
    '''
    ZerosPLC is ...
    '''
    
    def _predict(self, buffer: np.ndarray):
        '''
        
        '''
        return np.zeros(np.shape(buffer))

class LastPacketPLC(PLCAlgorithm):
    '''
    LastPacketPLC is ...
    '''

    def __init__(self, settings: Settings) -> None:
        super().__init__(settings)
        self.mirror_x = settings.get("mirror_x")
        self.mirror_y = settings.get("mirror_y")
        self.clip_strategy = settings.get("clip_strategy")

    def _predict(self, _: np.ndarray):
        '''
        
        '''
        def _flip_in_place(buffer: np.ndarray):
            '''
            '''
            return -(buffer - buffer[0]) + buffer[0]

        reconstructed_buffer = self.context[-self.packet_size:]
        if self.mirror_x:
            reconstructed_buffer = np.flip(reconstructed_buffer, axis=0)
            if self.mirror_y:
                for channel in range(self.n_channels):
                    reconstructed_buffer[:, channel] = _flip_in_place(reconstructed_buffer[:, channel])
                    for sample in range(np.shape(reconstructed_buffer)[0]):
                        if abs(sample) > 1:
                            if self.clip_strategy == "subtract":
                                reconstructed_buffer[sample:, channel] = reconstructed_buffer[sample:, channel] - (sample - np.sign(sample))
                            elif self.clip_strategy == "flip":
                                reconstructed_buffer[sample:, channel] = _flip_in_place(reconstructed_buffer[sample:, channel])
        return reconstructed_buffer

class LowCostPLC(PLCAlgorithm):
    '''
    This class implements the Low Cost Concealment (LCC) described
    in "Low-delay error concealment with low computational overhead
    for audio over ip applications" by Marco Fink and Udo Zölzer
    '''

    def __init__(self, settings: Settings) -> None:
        super().__init__(settings)
        self.lcc = LowCostConcealment(settings.get("max_frequency"),
                                      settings.get("f_min"),
                                      settings.get("beta"),
                                      settings.get("n_m"),
                                      settings.get("fade_in_length"),
                                      settings.get("fade_out_length"),
                                      settings.get("extraction_length"))
        self.samplerate = settings.get("fs")

    def _prepare_to_play(self):
        super()._prepare_to_play()
        self.lcc.prepare_to_play(self.samplerate, self.packet_size, self.n_channels)

    def _a_priori(self, buffer: np.ndarray, is_valid: bool):
        '''
        
        '''
        return self.lcc.process(buffer, is_valid)

class BurgPLC(PLCAlgorithm):
    '''
    BurgPLC is ...
    '''
    
    def __init__(self, settings: Settings) -> None:
        super().__init__(settings)
        self.order = settings.get("order")
        self.previous_valid = False
        self.coefficients = np.zeros(self.order)
        context_length_samples = round(self.context_length/1000*self.settings.get("fs"))
        self.burg = BurgBasic(context_length_samples)

    def _predict(self, buffer: np.ndarray):
        '''
        '''
        reconstructed_buffer = np.zeros(np.shape(buffer), np.float32)
        n_channels = np.shape(buffer)[1]
        for n_channel in range(n_channels):
            context = self.context[:, n_channel]
            if self.previous_valid:
                self.coefficients, _ = self.burg.fit(context, self.order)
            reconstructed_buffer[:, n_channel] = self.burg.predict(context, self.coefficients, self.packet_size)
        return reconstructed_buffer

    def _a_posteriori(self, buffer: np.ndarray, is_valid: bool) -> np.ndarray:
        '''
        '''
        super()._a_posteriori(buffer, is_valid)
        self.previous_valid = is_valid
        return buffer

class ExternalPLC(PLCAlgorithm):
    '''
    ExternalPLC is ...
    '''
    
    def __init__(self, settings: Settings) -> None:
        super().__init__(settings)
        self.bpt = BasePlcTemplate()
        self.bpt.prepare_to_play(self.settings.get("fs"), self.packet_size)

    def _tick(self, buffer: np.ndarray, is_valid: bool):
        '''
        
        '''
        buffer = np.transpose(buffer)
        reconstructed_buffer = np.zeros(np.shape(buffer), np.float32)
        self.bpt.process(buffer, reconstructed_buffer, is_valid)
        reconstructed_buffer = np.transpose(reconstructed_buffer)
        return reconstructed_buffer

class DeepLearningPLC(PLCAlgorithm):
    '''
    DeepLearningPLC is ...
    '''
    
    def __init__(self, settings: Settings) -> None:
        super().__init__(settings)
        self.model = tf.keras.models.load_model(settings.get("model_path"), compile=False)
        self.fs_dl = settings.get("fs_dl")
        self.context_length = settings.get("context_length")
        self.context_length_samples = settings.get("context_length_samples")
        self.hop_size = settings.get("hop_size")
        self.window_length = settings.get("window_length")
        self.lower_edge_hertz = settings.get("lower_edge_hertz")
        self.upper_edge_hertz = settings.get("upper_edge_hertz")
        self.num_mel_bins = settings.get("num_mel_bins")
        self.sample_rate = settings.get("fs")

    def _predict(self, buffer: np.ndarray):
        '''
        '''
        return self._predict_reconstructed_buffer(buffer)

    def _compute_spectrogram(self, context, fs):
        return librosa.feature.melspectrogram(y=np.pad(context, (0, self.window_length-self.hop_size)), sr=fs, n_fft=self.window_length, hop_length=self.hop_size, win_length=self.window_length,
    center=False, n_mels=self.num_mel_bins, fmin=self.lower_edge_hertz, fmax=self.upper_edge_hertz)

    def _predict_reconstructed_buffer(self, buffer):
        reconstructed_buffer = np.zeros(np.shape(buffer.T))
        context = librosa.resample(self.context.T, orig_sr=self.sample_rate, target_sr=self.fs_dl).T
        for channel_index in range(np.shape(buffer)[1]):
            spectrogram_2s = self._compute_spectrogram(context[-round(self.context_length_samples/4):, channel_index], self.fs_dl)
            #spectrogram_4s = self._compute_spectrogram(librosa.resample(context[-round(self.context_length_samples/2):, channel_index], orig_sr=self.fs_dl, target_sr=self.fs_dl/2), self.fs_dl/2)
            #spectrogram_8s = self._compute_spectrogram(librosa.resample(context[:, channel_index], orig_sr=self.fs_dl, target_sr=self.fs_dl/4), self.fs_dl/4)
            spectrograms = np.expand_dims(spectrogram_2s, axis=0)
            last_packet = np.expand_dims(context[-self.packet_size:, channel_index], axis=0)
            reconstructed_buffer[channel_index, :] = self.model((spectrograms, last_packet))
        return reconstructed_buffer.T<|MERGE_RESOLUTION|>--- conflicted
+++ resolved
@@ -16,7 +16,6 @@
 
     def __init__(self, settings: Settings):
         super().__init__(settings)
-        self.frequencies = self.settings.get("frequencies")
         self.packet_size = self.settings.get("packet_size")
         self.crossfade_settings = self.settings.get("crossfade")
         if isinstance(self.crossfade_settings, list):
@@ -25,11 +24,7 @@
             self.crossfade_class = Crossfade
         self.crossfade = self.crossfade_class(self.settings, self.crossfade_settings)
         fade_in_settings = self.settings.get("fade_in")[0]
-<<<<<<< HEAD
         if fade_in_settings.get("length") > self.packet_size:
-=======
-        if fade_in_settings.settings.get("length") > self.packet_size:
->>>>>>> 67b0880b
             raise ValueError("fade in length cannot be longer than the packet size")
         self.fade_in = Crossfade(self.settings, fade_in_settings)
         try:
