import subprocess
<<<<<<< HEAD
from time import sleep

from .worker import Worker
from .file_wrapper import MSEData, PEAQData, AudioFile
from .utils import progress_monitor
=======
import numpy as np
from tqdm.notebook import tqdm
from plctestbench.settings import Settings
from plctestbench.worker import Worker
from .file_wrapper import SimpleCalculatorData, PEAQData, AudioFile
>>>>>>> 76dde393

def normalise(x, amp_scale=1.0):
    return(amp_scale * x / np.amax(np.abs(x)))


class OutputAnalyser(Worker):

    def __init__(self, settings: Settings) -> None:
        super().__init__(settings)

class SimpleCalculator(OutputAnalyser):

    def run(self, original_track_node: AudioFile, reconstructed_track_node: AudioFile) -> MSEData:
        '''
        Calculation of Mean Square Error between the reference and signal
        under test.

            Input:
                ref_signal: original N-length signal array.
                reconstructed_signal: N-length test signal array.

            Output:
                x_rw: N-length array of windowed reference signal frames.
                x_ew: N-length array of windowed test signal frames.
        '''
        amp_scale = self.settings.get("amp_scale")
        N = self.settings.get("N")
        hop = self.settings.get("hop")
        original_track = original_track_node.get_data()
        reconstructed_track = reconstructed_track_node.get_data()

        x_r = normalise(original_track, amp_scale)
        x_e = normalise(reconstructed_track, amp_scale)

        num_samples = len(x_r)

        w = np.hanning(N+1)[:-1]
        if x_r.ndim > 1:
            w = np.transpose(np.tile(w, (np.shape(x_r)[1], 1)))

        x_rw = np.array([np.multiply(w, x_r[i:i+N]) for i in
                        range(0, num_samples-N, hop)])
        x_ew = np.array([np.multiply(w, x_e[i:i+N]) for i in
                        range(0, num_samples-N, hop)])
<<<<<<< HEAD
        mse = [np.mean((x_rw[n] - x_ew[n])**2, 0) for n in progress_monitor(range(len(x_rw)), desc=self.__str__())]
=======
>>>>>>> 76dde393

        return x_rw, x_ew

class MSECalculator(SimpleCalculator):

    def run(self, original_track_node: AudioFile, reconstructed_track_node: AudioFile):
        '''
        Calculation of Mean Square Error between the reference and signal
        under test.

            Input:
                ref_signal: original N-length signal array.
                reconstructed_signal: N-length test signal array.

            Output:
                error: Mean Square Error calculated calculated between the two signals.
        '''
        x_rw, x_ew = super().run(original_track_node, reconstructed_track_node)
        error = [np.mean((x_rw[n] - x_ew[n])**2, 0) for n in tqdm(range(len(x_rw)), desc=str(self))]
        return SimpleCalculatorData(error)

class MAECalculator(SimpleCalculator):

    def run(self, original_track_node: AudioFile, reconstructed_track_node: AudioFile):
        '''
        Calculation of Mean Absolute Error between the reference and signal
        under test.

            Input:
                ref_signal: original N-length signal array.
                reconstructed_signal: N-length test signal array.

            Output:
                error: Mean Absolute Error calculated calculated between the two signals.
        '''
        x_rw, x_ew = super().run(original_track_node, reconstructed_track_node)
        error = [np.mean(np.abs((x_rw[n] - x_ew[n])), 0) for n in tqdm(range(len(x_rw)), desc=str(self))]
        return SimpleCalculatorData(error)

class SpectralEnergyCalculator(OutputAnalyser):

    def run(self, original_track_node: AudioFile, reconstructed_track_node: AudioFile):
        '''
        Calculate a difference magnitude signal from the DFT energies of the
        reference and signal under test.

            Input:
                ref_signal: original N-length signal array.
                reconstructed_signal: N-length test signal array.

            Output:
                se: Difference Magnitude signal array calulated from the
                Short-Time spectral differences between the reference and test.
        '''
        amp_scale = self.settings.get("amp_scale")
        N = self.settings.get("N")
        hop = self.settings.get("hop")
        original_track = original_track_node.get_data()
        reconstructed_track = reconstructed_track_node.get_data()

        w = np.hanning(N+1)[:-1]

        x_r = normalise(original_track, amp_scale)
        x_e = normalise(reconstructed_track, amp_scale)

        num_samples = len(x_r)

        x_rk, x_ek = [(np.fft.fft(w*x_r[i:i+N]), np.fft.fft(w*x_e[i:i+N])) for i in
                        progress_monitor(range(0, num_samples-N, hop), desc=self.__str__())]
        x_2rk = np.abs(np.array(x_rk))**2
        x_2ek = np.abs(np.array(x_ek))**2

        se = np.array(x_2rk - 2*np.sqrt(x_2rk * x_2ek) + x_2ek)

        return se

class PEAQCalculator(OutputAnalyser):

    def run(self, original_track_node: AudioFile, reconstructed_track_node: AudioFile) -> PEAQData:
        peaq_mode = self.settings.get("peaq_mode")
        if peaq_mode == 'basic':
            mode_flag = '--basic'
        elif peaq_mode == 'advanced':
            mode_flag = '--advanced'
        else:
            mode_flag = ''
        print("GSTREAMER PEAQ running...", end=" ")
        path = original_track_node.get_path()
        new_path = path[:-4] + "_norm" + path[-4:]
        new_data = normalise(original_track_node.get_data())
        original_track_norm_file = AudioFile.from_audio_file(original_track_node, new_data=new_data, new_path=new_path)
        path = reconstructed_track_node.get_path()
        new_path = path[:-4] + "_norm" + path[-4:]
        new_data = normalise(reconstructed_track_node.get_data())
        reconstructed_track_norm_file = AudioFile.from_audio_file(reconstructed_track_node, new_data=new_data, new_path=new_path)
        completed_process = subprocess.run(["peaq", mode_flag, "--gst-plugin-path", "/usr/lib/gstreamer-1.0/",
                                           original_track_norm_file.get_path(), reconstructed_track_norm_file.get_path()], capture_output=True, text=True, check=False)

        original_track_norm_file.delete()
        reconstructed_track_norm_file.delete()
        print("Completed.")

        peaq_output = completed_process.stdout

        for idx in progress_monitor(range(1, 10), desc=self.__str__()):
            sleep(0.1)

        peaq_odg_text = "Objective Difference Grade: "
        peaq_di_text = "Distortion Index: "
        if (peaq_odg_text in peaq_output and peaq_di_text in peaq_output):
            peaq_odg, peaq_di = peaq_output.split("\n", 1)
            _, peaq_odg = peaq_odg.split(peaq_odg_text)
            _, peaq_di = peaq_di.split(peaq_di_text)
            peaq_odg = float(peaq_odg)
            peaq_di = float(peaq_di)
            return PEAQData(peaq_odg, peaq_di)

        print("The peaq program exited with the following errors:")
        print(completed_process.stdout)
        <|MERGE_RESOLUTION|>--- conflicted
+++ resolved
@@ -1,17 +1,10 @@
 import subprocess
-<<<<<<< HEAD
 from time import sleep
-
+import numpy as np
+from .settings import Settings
 from .worker import Worker
-from .file_wrapper import MSEData, PEAQData, AudioFile
+from .file_wrapper import SimpleCalculatorData, PEAQData, AudioFile
 from .utils import progress_monitor
-=======
-import numpy as np
-from tqdm.notebook import tqdm
-from plctestbench.settings import Settings
-from plctestbench.worker import Worker
-from .file_wrapper import SimpleCalculatorData, PEAQData, AudioFile
->>>>>>> 76dde393
 
 def normalise(x, amp_scale=1.0):
     return(amp_scale * x / np.amax(np.abs(x)))
@@ -56,10 +49,6 @@
                         range(0, num_samples-N, hop)])
         x_ew = np.array([np.multiply(w, x_e[i:i+N]) for i in
                         range(0, num_samples-N, hop)])
-<<<<<<< HEAD
-        mse = [np.mean((x_rw[n] - x_ew[n])**2, 0) for n in progress_monitor(range(len(x_rw)), desc=self.__str__())]
-=======
->>>>>>> 76dde393
 
         return x_rw, x_ew
 
