--- conflicted
+++ resolved
@@ -1,11 +1,7 @@
 from time import sleep
 
 from plctestbench.settings import Settings
-<<<<<<< HEAD
-from plctestbench.file_wrapper import AudioFile
 from plctestbench.utils import progress_monitor
-=======
->>>>>>> 76dde393
 
 class Worker(object):
     def __init__(self, settings: Settings) -> None:
@@ -14,22 +10,13 @@
     def get_node_id(self) -> str:
         return str(hash(self.settings))
 
-<<<<<<< HEAD
-    def run(self) -> None:
-        pass
-    
-=======
     def __str__(self) -> str:
         return self.__class__.__name__
 
->>>>>>> 76dde393
 class OriginalAudio(Worker):
     def __init__(self, settings: Settings) -> None:
         super().__init__(settings)
 
     def run(self) -> None:
-        for _ in progress_monitor(range(1, 10), desc=self.__str__()):
-            sleep(0.1)
-            
-    def __str__(self) -> str:
-        return __class__.__name__+        for _ in progress_monitor(range(1, 10), desc=str(self)):
+            sleep(0.1)